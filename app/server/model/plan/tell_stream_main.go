package plan

import (
	"errors"
	"fmt"
	"log"
	"net/http"
	"plandex-server/model"
	"plandex-server/notify"
	"plandex-server/types"
	"runtime/debug"
	"time"

	shared "plandex-shared"

	"github.com/davecgh/go-spew/spew"
)

func (state *activeTellStreamState) listenStream(stream *model.ExtendedChatCompletionStream) {
	defer stream.Close()

	plan := state.plan
	planId := plan.Id
	branch := state.branch

	active := GetActivePlan(planId, branch)

	if active == nil {
		log.Printf("listenStream - Active plan not found for plan ID %s on branch %s\n", planId, branch)
		return
	}

	defer func() {
		if r := recover(); r != nil {
			log.Printf("listenStream: Panic: %v\n%s\n", r, string(debug.Stack()))

			go notify.NotifyErr(notify.SeverityError, fmt.Errorf("listenStream: Panic: %v\n%s", r, string(debug.Stack())))

			active.StreamDoneCh <- &shared.ApiError{
				Type:   shared.ApiErrorTypeOther,
				Status: http.StatusInternalServerError,
				Msg:    "Panic in listenStream",
			}
		}
	}()

	state.chunkProcessor = &chunkProcessor{
		replyOperations:                 []*shared.Operation{},
		chunksReceived:                  0,
		maybeRedundantOpeningTagContent: "",
		fileOpen:                        false,
		contentBuffer:                   "",
		awaitingBlockOpeningTag:         false,
		awaitingBlockClosingTag:         false,
		awaitingBackticks:               false,
	}

	// Create a timer that will trigger if no chunk is received within the specified duration
	firstTokenTimeout := firstTokenTimeout(state.totalRequestTokens)
	log.Printf("listenStream - firstTokenTimeout: %s\n", firstTokenTimeout)
	timer := time.NewTimer(firstTokenTimeout)
	defer timer.Stop()
	streamFinished := false

	modelProvider := state.modelConfig.BaseModelConfig.Provider
	modelName := state.modelConfig.BaseModelConfig.ModelName

<<<<<<< HEAD
	log.Println("modelProvider", modelProvider)
	log.Println("modelName", modelName)
=======
	respCh := make(chan *types.ExtendedChatCompletionStreamResponse)
	streamErrCh := make(chan error)

	// receive chunks from the stream in a separate goroutine so that we can handle errors and timeouts — needed because stream.Recv() blocks forever
	go func() {
		for {
			resp, err := stream.Recv()
			if err != nil {
				streamErrCh <- err
				return
			}
			respCh <- resp
		}
	}()
>>>>>>> dd8dccb1

mainLoop:
	for {
		select {
		case <-active.Ctx.Done():
			// The main modelContext was canceled (not the timer)
			log.Println("\nTell: stream canceled")
			state.execHookOnStop(false)
			return
		case <-timer.C:
			// Timer triggered because no new chunk was received in time
			log.Println("\nTell: stream timeout due to inactivity")
			if streamFinished {
				log.Println("Tell stream finished—timed out waiting for usage chunk")
				state.execHookOnStop(false)
				return
			} else {
				res := state.onError(onErrorParams{
					streamErr: fmt.Errorf("stream timeout due to inactivity: The AI model (%s/%s) is not responding", modelProvider, modelName),
					storeDesc: true,
					canRetry:  active.CurrentReplyContent == "", // if there was no output yet, we can retry
				})

				if res.shouldReturn {
					return
				}
				if res.shouldContinueMainLoop {
					continue mainLoop
				}
			}

		case err := <-streamErrCh:
			log.Printf("listenStream - received from streamErrCh: %v\n", err)

			if err.Error() == "context canceled" {
				log.Println("Tell: stream context canceled")
				state.execHookOnStop(false)
				return
			}

			log.Printf("Tell: error receiving stream chunk: %v\n", err)
			state.execHookOnStop(true)

<<<<<<< HEAD
				var msg string
				if active.CurrentReplyContent == "" {
					msg = fmt.Sprintf("The AI model (%s/%s) didn't respond: %v", modelProvider, modelName, err)
				} else {
					msg = fmt.Sprintf("The AI model (%s/%s) stopped responding: %v", modelProvider, modelName, err)
				}
				state.onError(onErrorParams{
					streamErr: errors.New(msg),
					storeDesc: true,
					canRetry:  active.CurrentReplyContent == "", // if there was no output yet, we can retry
				})
				// here we want to return no matter what -- state.onError will decide whether to retry or not
				return
=======
			var msg string
			if active.CurrentReplyContent == "" {
				msg = fmt.Sprintf("The AI model (%s/%s) didn't respond: %v", modelProvider, modelName, err)
			} else {
				msg = fmt.Sprintf("The AI model (%s/%s) stopped responding: %v", modelProvider, modelName, err)
>>>>>>> dd8dccb1
			}
			state.onError(onErrorParams{
				streamErr: fmt.Errorf(msg, err),
				storeDesc: true,
				canRetry:  active.CurrentReplyContent == "", // if there was no output yet, we can retry
			})
			// here we want to return no matter what -- state.onError will decide whether to retry or not
			return
		case response := <-respCh:
			// Successfully received a chunk, reset the timer
			if !timer.Stop() {
				<-timer.C
			}
			timer.Reset(model.ACTIVE_STREAM_CHUNK_TIMEOUT)

			// log.Println("tell stream main: received stream response", spew.Sdump(response))

			if response.ID != "" && state.generationId == "" {
				state.generationId = response.ID
			}

			if state.firstTokenAt.IsZero() {
				state.firstTokenAt = time.Now()
			}

			if response.Error != nil {
				log.Println("listenStream - stream finished with error", spew.Sdump(response.Error))

				modelErr := model.ClassifyModelError(response.Error.Code, response.Error.Message, nil)

				res := state.onError(onErrorParams{
					streamErr: fmt.Errorf("The AI model (%s/%s) stopped streaming with error code %d: %s", modelProvider, modelName, response.Error.Code, response.Error.Message),
					storeDesc: true,
<<<<<<< HEAD
					canRetry:  active.CurrentReplyContent == "" && !(response.Error.Code >= 400 && response.Error.Code < 500),
=======
					canRetry:  active.CurrentReplyContent == "",
					modelErr:  &modelErr,
>>>>>>> dd8dccb1
				})
				if res.shouldReturn {
					return
				}
				if res.shouldContinueMainLoop {
					continue mainLoop
				}
			}

			if len(response.Choices) == 0 {
				if response.Usage != nil {
					state.handleUsageChunk(response.Usage)
					return
				}

				log.Println("listenStream - stream finished with no choices", spew.Sdump(response))

				// Previously we'd return an error if there were no choices, but some models do this and then keep streaming, so we'll just log it and continue, waiting for an EOF if there's a problem
				// res := state.onError(onErrorParams{
				// 	streamErr: fmt.Errorf("stream finished with no choices | The model failed to generate a valid response."),
				// 	storeDesc: true,
				// 	canRetry:  true,
				// })
				// if res.shouldReturn {
				// 	return
				// }
				// if res.shouldContinueMainLoop {
				// 	// continue instead of returning so that context cancellation is handled
				// 	continue mainLoop
				// }

				continue mainLoop
			}

			choice := response.Choices[0]

			processChunkRes := state.processChunk(choice)
			if processChunkRes.shouldReturn {
				return
			}

			handleFinished := func() handleStreamFinishedResult {
				streamFinishResult := state.handleStreamFinished()
				if streamFinishResult.shouldReturn || streamFinishResult.shouldContinueMainLoop {
					return streamFinishResult
				}

				// usage can either be included in the final chunk (openrouter) or in a separate chunk (openai)
				// if the usage chunk is included, handle it and then return out of listener
				// otherwise keep listening for the usage chunk
				if response.Usage != nil {
					state.handleUsageChunk(response.Usage)
					return handleStreamFinishedResult{
						shouldReturn: true,
					}
				}

				// Reset the timer for the usage chunk
				if !timer.Stop() {
					<-timer.C
				}
				timer.Reset(model.USAGE_CHUNK_TIMEOUT)
				streamFinished = true

				return handleStreamFinishedResult{
					shouldContinueMainLoop: true,
				}
			}

			if processChunkRes.shouldStop {
				log.Println("Model stream reached stop sequence")

				res := handleFinished()
				if res.shouldReturn {
					return
				}
				continue
			}

			if choice.FinishReason != "" {
				log.Println("Model stream finished")
				log.Println("Finish reason: ", choice.FinishReason)

				if choice.FinishReason == "error" {
					log.Println("Model stream finished with error")

					res := state.onError(onErrorParams{
						streamErr: fmt.Errorf("The AI model (%s/%s) stopped streaming with an error status", modelProvider, modelName),
						storeDesc: true,
						canRetry:  active.CurrentReplyContent == "",
					})
					if res.shouldReturn {
						return
					}
					if res.shouldContinueMainLoop {
						continue mainLoop
					}
				}

				res := handleFinished()
				if res.shouldReturn {
					return
				}
				continue
			} else if response.Usage != nil {
				state.handleUsageChunk(response.Usage)
				return
			}
			// let main loop continue
		}
	}
}

func firstTokenTimeout(tok int) time.Duration {
	const (
		base  = 90 * time.Second
		slope = 90 * time.Second
		step  = 150_000
		cap   = 15 * time.Minute
	)
	if tok <= step {
		return base
	}
	extra := time.Duration((tok-step)/step) * slope
	if extra > cap-base {
		extra = cap - base
	}
	return base + extra
}<|MERGE_RESOLUTION|>--- conflicted
+++ resolved
@@ -1,7 +1,6 @@
 package plan
 
 import (
-	"errors"
 	"fmt"
 	"log"
 	"net/http"
@@ -65,10 +64,6 @@
 	modelProvider := state.modelConfig.BaseModelConfig.Provider
 	modelName := state.modelConfig.BaseModelConfig.ModelName
 
-<<<<<<< HEAD
-	log.Println("modelProvider", modelProvider)
-	log.Println("modelName", modelName)
-=======
 	respCh := make(chan *types.ExtendedChatCompletionStreamResponse)
 	streamErrCh := make(chan error)
 
@@ -83,7 +78,6 @@
 			respCh <- resp
 		}
 	}()
->>>>>>> dd8dccb1
 
 mainLoop:
 	for {
@@ -127,27 +121,11 @@
 			log.Printf("Tell: error receiving stream chunk: %v\n", err)
 			state.execHookOnStop(true)
 
-<<<<<<< HEAD
-				var msg string
-				if active.CurrentReplyContent == "" {
-					msg = fmt.Sprintf("The AI model (%s/%s) didn't respond: %v", modelProvider, modelName, err)
-				} else {
-					msg = fmt.Sprintf("The AI model (%s/%s) stopped responding: %v", modelProvider, modelName, err)
-				}
-				state.onError(onErrorParams{
-					streamErr: errors.New(msg),
-					storeDesc: true,
-					canRetry:  active.CurrentReplyContent == "", // if there was no output yet, we can retry
-				})
-				// here we want to return no matter what -- state.onError will decide whether to retry or not
-				return
-=======
 			var msg string
 			if active.CurrentReplyContent == "" {
 				msg = fmt.Sprintf("The AI model (%s/%s) didn't respond: %v", modelProvider, modelName, err)
 			} else {
 				msg = fmt.Sprintf("The AI model (%s/%s) stopped responding: %v", modelProvider, modelName, err)
->>>>>>> dd8dccb1
 			}
 			state.onError(onErrorParams{
 				streamErr: fmt.Errorf(msg, err),
@@ -181,12 +159,8 @@
 				res := state.onError(onErrorParams{
 					streamErr: fmt.Errorf("The AI model (%s/%s) stopped streaming with error code %d: %s", modelProvider, modelName, response.Error.Code, response.Error.Message),
 					storeDesc: true,
-<<<<<<< HEAD
-					canRetry:  active.CurrentReplyContent == "" && !(response.Error.Code >= 400 && response.Error.Code < 500),
-=======
 					canRetry:  active.CurrentReplyContent == "",
 					modelErr:  &modelErr,
->>>>>>> dd8dccb1
 				})
 				if res.shouldReturn {
 					return
