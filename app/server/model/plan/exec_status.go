package plan

import (
	"context"
	"encoding/json"
	"fmt"
	"log"
	"net/http"
	"plandex-server/model"
	"plandex-server/model/prompts"
	"plandex-server/notify"
	"plandex-server/types"
	"plandex-server/utils"
	"strings"

	shared "plandex-shared"

	"github.com/sashabaranov/go-openai"
)

// controls the number steps to spent trying to finish a single subtask
// if a subtask is not finished in this number of steps, we'll give up and mark it done
// necessary to prevent infinite loops
const MaxPreviousMessages = 4

type execStatusShouldContinueResult struct {
	subtaskFinished bool
}

func (state *activeTellStreamState) execStatusShouldContinue(currentMessage string, sessionId string, ctx context.Context) (execStatusShouldContinueResult, *shared.ApiError) {
	auth := state.auth
	plan := state.plan
	settings := state.settings
	clients := state.clients
	authVars := state.authVars
	config := settings.ModelPack.ExecStatus

<<<<<<< HEAD
	baseModelConfig := config.GetBaseModelConfig(authVars)
=======
	currentSubtask := state.currentSubtask

	if currentSubtask == nil {
		log.Printf("[ExecStatus] No current subtask")
		return execStatusShouldContinueResult{
			subtaskFinished: true,
		}, nil
	}
>>>>>>> 3f0e4f73

	// Check subtask completion
	completionMarker := fmt.Sprintf("**%s** has been completed", currentSubtask.Title)
	log.Printf("[ExecStatus] Checking for subtask completion marker: %q", completionMarker)
	log.Printf("[ExecStatus] Current subtask: %q", currentSubtask.Title)

	if strings.Contains(currentMessage, completionMarker) {
		log.Printf("[ExecStatus] ✓ Subtask completion marker found")
		return execStatusShouldContinueResult{
			subtaskFinished: true,
		}, nil

		// NOTE: tried using an LLM to verify "suspicious" subtask completions, but in practice led to too many extra LLM calls and disagreement cycles between agent roles (it's finished. no it's note! etc.)
		// now just going back to trusting the completion marker... basically it's better to err on the side of marking tasks done.

		// var potentialProblem bool

		// if len(state.chunkProcessor.replyOperations) == 0 {
		// 	log.Printf("[ExecStatus] ✗ Subtask completion marker found, but there are no operations to execute")
		// 	potentialProblem = true
		// } else {
		// wroteToPaths := map[string]bool{}
		// for _, op := range state.chunkProcessor.replyOperations {
		// 	if op.Type == shared.OperationTypeFile {
		// 		wroteToPaths[op.Path] = true
		// 	}
		// }

		// for _, path := range currentSubtask.UsesFiles {
		// 	if !wroteToPaths[path] {
		// 		log.Printf("[ExecStatus] ✗ Subtask completion marker found, but the operations did not write to the file %q from the 'Uses' list", path)
		// 		potentialProblem = true
		// 		break
		// 	}
		// }
		// }

		// if !potentialProblem {
		// 	log.Printf("[ExecStatus] ✓ Subtask completion marker found and no potential problem - will mark as completed")

		// 	return execStatusShouldContinueResult{
		// 		subtaskFinished: true,
		// 	}, nil
		// } else if currentSubtask.NumTries >= 1 {
		// 	log.Printf("[ExecStatus] ✓ Subtask completion marker found, but the operations are questionable -- marking it done anyway since it's the second try and we can't risk an infinite loop")

		// 	return execStatusShouldContinueResult{
		// 		subtaskFinished: true,
		// 	}, nil
		// } else {
		// 	log.Printf("[ExecStatus] ✗ Subtask completion marker found, but the operations are questionable -- will verify with LLM call")
		// }
	} else {
		log.Printf("[ExecStatus] ✗ No subtask completion marker found in message")
	}

	log.Println("[ExecStatus] Current subtasks state:")
	for i, task := range state.subtasks {
		log.Printf("[ExecStatus] Task %d: %q (finished=%v)", i+1, task.Title, task.IsFinished)
	}

	log.Println("Checking if plan should continue based on exec status")

	fullSubtask := currentSubtask.Title
	fullSubtask += "\n\n" + currentSubtask.Description

	previousMessages := []string{}
	for _, msg := range state.convo {
		if msg.Subtask != nil && msg.Subtask.Title == currentSubtask.Title {
			previousMessages = append(previousMessages, msg.Message)
		}
	}

	if len(previousMessages) >= MaxPreviousMessages {
		log.Printf("[ExecStatus] ✗ Max previous messages reached - will mark as completed and move on to next subtask")
		return execStatusShouldContinueResult{
			subtaskFinished: true,
		}, nil
	}

	prompt := prompts.GetExecStatusFinishedSubtask(prompts.GetExecStatusFinishedSubtaskParams{
		UserPrompt:            state.userPrompt,
		CurrentSubtask:        fullSubtask,
		CurrentMessage:        currentMessage,
		PreviousMessages:      previousMessages,
		PreferredOutputFormat: baseModelConfig.PreferredOutputFormat,
	})

	messages := []types.ExtendedChatMessage{
		{
			Role: openai.ChatMessageRoleSystem,
			Content: []types.ExtendedChatMessagePart{
				{
					Type: openai.ChatMessagePartTypeText,
					Text: prompt,
				},
			},
		},
	}

	modelRes, err := model.ModelRequest(ctx, model.ModelRequestParams{
		Clients:        clients,
		Auth:           auth,
		AuthVars:       authVars,
		Plan:           plan,
		ModelConfig:    &config,
		Purpose:        "Task completion check",
		Messages:       messages,
		ModelStreamId:  state.modelStreamId,
		ConvoMessageId: state.replyId,
		SessionId:      sessionId,
	})

	if err != nil {
		log.Printf("[ExecStatus] Error in model call: %v", err)
		return execStatusShouldContinueResult{}, nil
	}

	content := modelRes.Content

	var reasoning string
	var subtaskFinished bool

	if baseModelConfig.PreferredOutputFormat == shared.ModelOutputFormatXml {
		reasoning = utils.GetXMLContent(content, "reasoning")
		subtaskFinishedStr := utils.GetXMLContent(content, "subtaskFinished")
		subtaskFinished = subtaskFinishedStr == "true"

		if reasoning == "" || subtaskFinishedStr == "" {
			go notify.NotifyErr(notify.SeverityError, fmt.Errorf("execStatusShouldContinue: missing required XML tags in response"))

			return execStatusShouldContinueResult{}, &shared.ApiError{
				Type:   shared.ApiErrorTypeOther,
				Status: http.StatusInternalServerError,
				Msg:    "Missing required XML tags in response",
			}
		}
	} else {

		if content == "" {
			log.Printf("[ExecStatus] No function response found in model output")
			return execStatusShouldContinueResult{}, nil
		}

		var res types.ExecStatusResponse
		if err := json.Unmarshal([]byte(content), &res); err != nil {
			log.Printf("[ExecStatus] Failed to parse response: %v", err)
			return execStatusShouldContinueResult{}, nil
		}

		reasoning = res.Reasoning
		subtaskFinished = res.SubtaskFinished
	}

	log.Printf("[ExecStatus] Decision: subtaskFinished=%v, reasoning=%v",
		subtaskFinished, reasoning)

	return execStatusShouldContinueResult{
		subtaskFinished: subtaskFinished,
	}, nil
}<|MERGE_RESOLUTION|>--- conflicted
+++ resolved
@@ -35,9 +35,7 @@
 	authVars := state.authVars
 	config := settings.ModelPack.ExecStatus
 
-<<<<<<< HEAD
 	baseModelConfig := config.GetBaseModelConfig(authVars)
-=======
 	currentSubtask := state.currentSubtask
 
 	if currentSubtask == nil {
@@ -46,7 +44,6 @@
 			subtaskFinished: true,
 		}, nil
 	}
->>>>>>> 3f0e4f73
 
 	// Check subtask completion
 	completionMarker := fmt.Sprintf("**%s** has been completed", currentSubtask.Title)
