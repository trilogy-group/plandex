package model

import (
	"bufio"
	"bytes"
	"context"
	"encoding/json"
	"fmt"
	"io"
	"log"
	"net/http"
	"os"
	"plandex-server/types"
	"strings"
	"sync"
	"time"

	shared "plandex-shared"

	"github.com/sashabaranov/go-openai"
)

// note that we are *only* using streaming requests now
// non-streaming request handling has been removed completely
// streams offer more predictable cancellation partial results

const (
	ACTIVE_STREAM_CHUNK_TIMEOUT          = time.Duration(60) * time.Second
	USAGE_CHUNK_TIMEOUT                  = time.Duration(10) * time.Second
	MAX_ADDITIONAL_RETRIES_WITH_FALLBACK = 1
	MAX_RETRIES_WITHOUT_FALLBACK         = 2
	MAX_RETRY_DELAY_SECONDS              = 10
)

var httpClient = &http.Client{}

type ClientInfo struct {
	Client   *openai.Client
	ApiKey   string
	OrgId    string
	Endpoint string
}

func InitClients(apiKeys map[string]string, endpointsByApiKeyEnvVar map[string]string, openAIEndpoint, orgId string) map[string]ClientInfo {
	clients := make(map[string]ClientInfo)
	for key, apiKey := range apiKeys {
		var clientEndpoint string
		var clientOrgId string
		if key == "OPENAI_API_KEY" {
			clientEndpoint = openAIEndpoint
			clientOrgId = orgId
		} else {
			clientEndpoint = endpointsByApiKeyEnvVar[key]
		}
		clients[key] = newClient(apiKey, clientEndpoint, clientOrgId)
	}
	return clients
}

func newClient(apiKey, endpoint, orgId string) ClientInfo {
	config := openai.DefaultConfig(apiKey)
	if endpoint != "" {
		config.BaseURL = endpoint
	}
	if orgId != "" {
		config.OrgID = orgId
	}

	return ClientInfo{
		Client:   openai.NewClientWithConfig(config),
		ApiKey:   apiKey,
		OrgId:    orgId,
		Endpoint: endpoint,
	}
}

// ExtendedChatCompletionStream can wrap either a native OpenAI stream or our custom implementation
type ExtendedChatCompletionStream struct {
	openaiStream *openai.ChatCompletionStream
	customReader *StreamReader[types.ExtendedChatCompletionStreamResponse]
	ctx          context.Context
}

// StreamReader handles the SSE stream reading
type StreamReader[T any] struct {
	reader             *bufio.Reader
	response           *http.Response
	emptyMessagesLimit int
	errAccumulator     *ErrorAccumulator
	unmarshaler        *JSONUnmarshaler
}

// ErrorAccumulator keeps track of errors during streaming
type ErrorAccumulator struct {
	errors []error
	mu     sync.Mutex
}

// JSONUnmarshaler handles JSON unmarshaling for stream responses
type JSONUnmarshaler struct{}

func CreateChatCompletionStream(
	clients map[string]ClientInfo,
	modelConfig *shared.ModelRoleConfig,
	ctx context.Context,
	req types.ExtendedChatCompletionRequest,
) (*ExtendedChatCompletionStream, error) {
	_, ok := clients[modelConfig.BaseModelConfig.ApiKeyEnvVar]
	if !ok {
		fmt.Printf("client not found for api key env var: %s", modelConfig.BaseModelConfig.ApiKeyEnvVar)
		if modelConfig.MissingKeyFallback != nil {
			fmt.Println("using missing key fallback")
			return CreateChatCompletionStream(clients, modelConfig.MissingKeyFallback, ctx, req)
		}
		return nil, fmt.Errorf("client not found for api key env var: %s", modelConfig.BaseModelConfig.ApiKeyEnvVar)
	}

	resolveReq(&req, modelConfig)

	// choose the fastest provider by latency/throughput on openrouter
	if modelConfig.BaseModelConfig.Provider == shared.ModelProviderOpenRouter {
		req.Model += ":nitro"
	}

	if modelConfig.BaseModelConfig.IncludeReasoning {
		req.IncludeReasoning = true
	}

<<<<<<< HEAD
	return withRetries(ctx, func() (*ExtendedChatCompletionStream, error) {
		return createChatCompletionStreamExtended(modelConfig, client, modelConfig.BaseModelConfig.BaseUrl, ctx, req)
	})
}

func CreateChatCompletion(
	clients map[string]ClientInfo,
	modelConfig *shared.ModelRoleConfig,
	ctx context.Context,
	req types.ExtendedChatCompletionRequest,
) (openai.ChatCompletionResponse, error) {
	client, ok := clients[modelConfig.BaseModelConfig.ApiKeyEnvVar]
	if !ok {
		return openai.ChatCompletionResponse{}, fmt.Errorf("client not found for api key env var: %s", modelConfig.BaseModelConfig.ApiKeyEnvVar)
	}

	resolveReq(&req, modelConfig)

	// choose the fastest provider by latency/throughput on openrouter
	if modelConfig.BaseModelConfig.Provider == shared.ModelProviderOpenRouter {
		req.Model += ":nitro"
	}

	return withRetries(ctx, func() (openai.ChatCompletionResponse, error) {
		return createChatCompletionExtended(modelConfig, client, modelConfig.BaseModelConfig.BaseUrl, ctx, req)
	})
}

func createChatCompletionExtended(
	modelConfig *shared.ModelRoleConfig,
	client ClientInfo,
	baseUrl string,
	ctx context.Context,
	extendedReq types.ExtendedChatCompletionRequest,
) (openai.ChatCompletionResponse, error) {

	var openaiReq *types.ExtendedOpenAIChatCompletionRequest
	if modelConfig.BaseModelConfig.Provider == shared.ModelProviderOpenAI && !modelConfig.BaseModelConfig.UsesOpenAIResponsesAPI {
		log.Println("Creating chat completion with direct OpenAI provider request")
		openaiReq = extendedReq.ToOpenAI()
	}

	var url string
	if modelConfig.BaseModelConfig.UsesOpenAIResponsesAPI {
		url = baseUrl + "/responses"
	} else {
		url = baseUrl + "/chat/completions"
	}

	req, err := http.NewRequestWithContext(ctx, "POST", url, nil)
	if err != nil {
		return openai.ChatCompletionResponse{}, err
	}

	// Add headers
	req.Header.Set("Content-Type", "application/json")
	req.Header.Set("Authorization", "Bearer "+client.ApiKey)
	if client.OrgId != "" {
		req.Header.Set("OpenAI-Organization", client.OrgId)
	}

	if modelConfig.BaseModelConfig.Provider == shared.ModelProviderOpenRouter {
		addOpenRouterHeaders(req)
	}

	// Add body
	var jsonBody []byte
	if openaiReq != nil {
		jsonBody, err = json.Marshal(openaiReq)
	} else {
		jsonBody, err = json.Marshal(extendedReq)
	}
	if err != nil {
		return openai.ChatCompletionResponse{}, err
	}

	req.Body = io.NopCloser(bytes.NewReader(jsonBody))

	// Make request
	resp, err := httpClient.Do(req)
	if err != nil {
		return openai.ChatCompletionResponse{}, err
	}
	defer resp.Body.Close()

	// log the response
	body, err := io.ReadAll(resp.Body)
	if err != nil {
		return openai.ChatCompletionResponse{}, err
	}
=======
	return withStreamingRetries(ctx, func(numTotalRetry int, modelErr *shared.ModelError) (*ExtendedChatCompletionStream, shared.FallbackResult, error) {
		fallbackRes := modelConfig.GetFallbackForModelError(numTotalRetry, modelErr)
		resolvedModelConfig := fallbackRes.ModelRoleConfig

		if resolvedModelConfig == nil {
			return nil, fallbackRes, fmt.Errorf("model config is nil")
		}
>>>>>>> dd8dccb1

		opClient, ok := clients[resolvedModelConfig.BaseModelConfig.ApiKeyEnvVar]

		if !ok {
			if resolvedModelConfig.MissingKeyFallback != nil {
				fmt.Println("using missing key fallback")
				resolvedModelConfig = resolvedModelConfig.MissingKeyFallback
				opClient, ok = clients[resolvedModelConfig.BaseModelConfig.ApiKeyEnvVar]
				if !ok {
					return nil, fallbackRes, fmt.Errorf("client not found for api key env var: %s", resolvedModelConfig.BaseModelConfig.ApiKeyEnvVar)
				}
			} else {
				return nil, fallbackRes, fmt.Errorf("client not found for api key env var: %s", resolvedModelConfig.BaseModelConfig.ApiKeyEnvVar)
			}
		}

		modelConfig = resolvedModelConfig
		resp, err := createChatCompletionStreamExtended(resolvedModelConfig, opClient, resolvedModelConfig.BaseModelConfig.BaseUrl, ctx, req)
		return resp, fallbackRes, err
	}, func(resp *ExtendedChatCompletionStream, err error) {})
}

func createChatCompletionStreamExtended(
	modelConfig *shared.ModelRoleConfig,
	client ClientInfo,
	baseUrl string,
	ctx context.Context,
	extendedReq types.ExtendedChatCompletionRequest,
) (*ExtendedChatCompletionStream, error) {

	var openaiReq *types.ExtendedOpenAIChatCompletionRequest
	if modelConfig.BaseModelConfig.Provider == shared.ModelProviderOpenAI && !modelConfig.BaseModelConfig.UsesOpenAIResponsesAPI {
		openaiReq = extendedReq.ToOpenAI()
		log.Println("Creating chat completion stream with direct OpenAI provider request")
	}

	// Marshal the request body to JSON
	var jsonBody []byte
	var err error
	if openaiReq != nil {
		jsonBody, err = json.Marshal(openaiReq)
	} else {
		jsonBody, err = json.Marshal(extendedReq)
	}
	if err != nil {
		return nil, fmt.Errorf("error marshaling request: %w", err)
	}

	// log.Println("request jsonBody", string(jsonBody))

	// Create new request
	var url string
	if modelConfig.BaseModelConfig.UsesOpenAIResponsesAPI {
		url = baseUrl + "/responses"
	} else {
		url = baseUrl + "/chat/completions"
	}

	req, err := http.NewRequestWithContext(ctx, "POST", url, bytes.NewReader(jsonBody))
	if err != nil {
		return nil, fmt.Errorf("error creating request: %w", err)
	}

	// Set required headers for streaming
	req.Header.Set("Content-Type", "application/json")
	req.Header.Set("Accept", "text/event-stream")
	req.Header.Set("Cache-Control", "no-cache")
	req.Header.Set("Connection", "keep-alive")
	req.Header.Set("Authorization", "Bearer "+client.ApiKey)
	if client.OrgId != "" {
		req.Header.Set("OpenAI-Organization", client.OrgId)
	}

	if modelConfig.BaseModelConfig.Provider == shared.ModelProviderOpenRouter {
		addOpenRouterHeaders(req)
	}

	// Send the request
	resp, err := httpClient.Do(req) //nolint:bodyclose // body is closed in stream.Close()
	if err != nil {
		return nil, fmt.Errorf("error making request: %w", err)
	}

	if resp.StatusCode < http.StatusOK || resp.StatusCode >= http.StatusBadRequest {
		defer resp.Body.Close()
		body, err := io.ReadAll(resp.Body)
		if err != nil {
			return nil, fmt.Errorf("error reading error response: %w", err)
		}
		return nil, &HTTPError{
			StatusCode: resp.StatusCode,
			Body:       string(body),
			Header:     resp.Header.Clone(), // retain Retry-After etc.
		}
	}

	// Log response headers
	// log.Println("Response headers:")
	// for key, values := range resp.Header {
	// 	log.Printf("%s: %v\n", key, values)
	// }

	reader := &StreamReader[types.ExtendedChatCompletionStreamResponse]{
		reader:             bufio.NewReader(resp.Body),
		response:           resp,
		emptyMessagesLimit: 30,
		errAccumulator:     NewErrorAccumulator(),
		unmarshaler:        &JSONUnmarshaler{},
	}

	return &ExtendedChatCompletionStream{
		customReader: reader,
		ctx:          ctx,
	}, nil
}

func NewErrorAccumulator() *ErrorAccumulator {
	return &ErrorAccumulator{
		errors: make([]error, 0),
	}
}

func (ea *ErrorAccumulator) Add(err error) {
	ea.mu.Lock()
	defer ea.mu.Unlock()
	ea.errors = append(ea.errors, err)
}

func (ea *ErrorAccumulator) GetErrors() []error {
	ea.mu.Lock()
	defer ea.mu.Unlock()
	return ea.errors
}

func (ju *JSONUnmarshaler) Unmarshal(data []byte, v interface{}) error {
	return json.Unmarshal(data, v)
}

// Recv reads from the stream
func (stream *StreamReader[T]) Recv() (*T, error) {
	for {
		line, err := stream.reader.ReadString('\n')
		if err != nil {
			return nil, err
		}

		// Trim any whitespace
		line = strings.TrimSpace(line)

		// Skip empty lines
		if line == "" {
			continue
		}

		// Check for data prefix
		if !strings.HasPrefix(line, "data: ") {
			continue
		}

		// Extract the data
		data := strings.TrimPrefix(line, "data: ")

		// log.Println("\n\n--- stream data:\n", data, "\n\n")

		// Check for stream completion
		if data == "[DONE]" {
			return nil, io.EOF
		}

		// Parse the response
		var response T
		err = stream.unmarshaler.Unmarshal([]byte(data), &response)
		if err != nil {
			stream.errAccumulator.Add(err)
			continue
		}

		return &response, nil
	}
}

func (stream *StreamReader[T]) Close() error {
	if stream.response != nil {
		return stream.response.Body.Close()
	}
	return nil
}

// Recv returns the next message in the stream
func (stream *ExtendedChatCompletionStream) Recv() (*types.ExtendedChatCompletionStreamResponse, error) {
	select {
	case <-stream.ctx.Done():
		return nil, stream.ctx.Err()
	default:
		if stream.openaiStream != nil {
			bytes, err := stream.openaiStream.RecvRaw()
			if err != nil {
				return nil, err
			}

			var response types.ExtendedChatCompletionStreamResponse
			err = json.Unmarshal(bytes, &response)
			if err != nil {
				return nil, err
			}
			return &response, nil
		}
		return stream.customReader.Recv()
	}
}

// Close the response body
func (stream *ExtendedChatCompletionStream) Close() error {
	if stream.openaiStream != nil {
		return stream.openaiStream.Close()
	}
	return stream.customReader.Close()
}

<<<<<<< HEAD
func isNonRetriableErr(err error) bool {
	errStr := err.Error()

	log.Println("isNonRetriableErr errStr:\n", errStr)

	// we don't want to retry on the errors below
	if strings.Contains(errStr, "context deadline exceeded") || strings.Contains(errStr, "context canceled") {
		log.Println("Context deadline exceeded or canceled - no retry")
		return true
	}

	if strings.Contains(errStr, "status code: 400") &&
		strings.Contains(errStr, "reduce the length of the messages") {
		log.Println("Bad request - no retry")
		return true
	}

	if strings.Contains(errStr, "status code: 401") {
		log.Println("Invalid auth or api key - no retry")
		return true
	}

	if strings.Contains(errStr, "status code: 429") && strings.Contains(errStr, "exceeded your current quota") {
		log.Println("Current quota exceeded - no retry")
		return true
	}

	log.Println("isNonRetriableErr false")

	return false
}

func waitBackoff(numRetry int) {
	d := time.Duration(1<<uint(numRetry)) * time.Second
	log.Printf("Retrying in %v\n", d)
	time.Sleep(d)
}

// parseRetryAfter takes an error message and returns the retry duration or nil if no duration is found.
func parseRetryAfter(errorMessage string) *time.Duration {
	// Regex pattern to find the duration in seconds or milliseconds
	pattern := regexp.MustCompile(`try again in (\d+(\.\d+)?(ms|s))`)
	match := pattern.FindStringSubmatch(errorMessage)
	if len(match) > 1 {
		durationStr := match[1] // the duration string including the unit
		duration, err := time.ParseDuration(durationStr)
		if err != nil {
			fmt.Println("Error parsing duration:", err)
			return nil
		}
		return &duration
	}
	return nil
}

=======
>>>>>>> dd8dccb1
func resolveReq(req *types.ExtendedChatCompletionRequest, modelConfig *shared.ModelRoleConfig) {
	// if system prompt is disabled, change the role of the system message to user
	if modelConfig.BaseModelConfig.SystemPromptDisabled {
		log.Println("System prompt disabled - changing role of system message to user")
		for i, msg := range req.Messages {
			log.Println("Message role:", msg.Role)
			if msg.Role == openai.ChatMessageRoleSystem {
				log.Println("Changing role of system message to user")
				req.Messages[i].Role = openai.ChatMessageRoleUser
			}
		}

		for _, msg := range req.Messages {
			log.Println("Final message role:", msg.Role)
		}
	}

	// this isn't working yet
	// if modelConfig.BaseModelConfig.UsesOpenAIResponsesAPI {
	// 	log.Println("Using OpenAI Responses API")
	// 	input := make([]types.ExtendedChatMessage, 0)

	// 	for _, msg := range req.Messages {
	// 		// isDevRole := false
	// 		isAssistantRole := false
	// 		if msg.Role == openai.ChatMessageRoleSystem {
	// 			log.Println("Changing role of system message to 'developer'")
	// 			msg.Role = openai.ChatMessageRoleDeveloper
	// 			// isDevRole = true
	// 		} else if msg.Role == openai.ChatMessageRoleAssistant {
	// 			isAssistantRole = true
	// 		}

	// 		for j, part := range msg.Content {
	// 			if part.Type == "text" {
	// 				if isAssistantRole {
	// 					part.Type = "output_text"
	// 				} else {
	// 					part.Type = "input_text"
	// 				}
	// 			}

	// 			msg.Content[j] = part
	// 		}

	// 		input = append(input, msg)
	// 	}

	// 	// stop is not supported for the responses API
	// 	if req.Stop != nil {
	// 		req.Stop = nil
	// 	}

	// 	if req.StreamOptions != nil {
	// 		req.StreamOptions = nil
	// 	}

	// 	req.Input = input
	// 	req.Messages = nil

	// 	log.Println("req.Input", len(req.Input))
	// 	log.Println("req.Messages", len(req.Messages))
	// }

	if modelConfig.BaseModelConfig.RoleParamsDisabled {
		log.Println("Role params disabled - setting temperature and top p to 1")
		req.Temperature = 1
		req.TopP = 1
	}
}

func addOpenRouterHeaders(req *http.Request) {
	req.Header.Set("HTTP-Referer", "https://plandex.ai")
	req.Header.Set("X-Title", "Plandex")
	req.Header.Set("X-OR-Prefer", "ttft,throughput")
	if os.Getenv("GOENV") == "production" {
		req.Header.Set("X-OR-Region", "us-east-1")
	}
}<|MERGE_RESOLUTION|>--- conflicted
+++ resolved
@@ -126,98 +126,6 @@
 		req.IncludeReasoning = true
 	}
 
-<<<<<<< HEAD
-	return withRetries(ctx, func() (*ExtendedChatCompletionStream, error) {
-		return createChatCompletionStreamExtended(modelConfig, client, modelConfig.BaseModelConfig.BaseUrl, ctx, req)
-	})
-}
-
-func CreateChatCompletion(
-	clients map[string]ClientInfo,
-	modelConfig *shared.ModelRoleConfig,
-	ctx context.Context,
-	req types.ExtendedChatCompletionRequest,
-) (openai.ChatCompletionResponse, error) {
-	client, ok := clients[modelConfig.BaseModelConfig.ApiKeyEnvVar]
-	if !ok {
-		return openai.ChatCompletionResponse{}, fmt.Errorf("client not found for api key env var: %s", modelConfig.BaseModelConfig.ApiKeyEnvVar)
-	}
-
-	resolveReq(&req, modelConfig)
-
-	// choose the fastest provider by latency/throughput on openrouter
-	if modelConfig.BaseModelConfig.Provider == shared.ModelProviderOpenRouter {
-		req.Model += ":nitro"
-	}
-
-	return withRetries(ctx, func() (openai.ChatCompletionResponse, error) {
-		return createChatCompletionExtended(modelConfig, client, modelConfig.BaseModelConfig.BaseUrl, ctx, req)
-	})
-}
-
-func createChatCompletionExtended(
-	modelConfig *shared.ModelRoleConfig,
-	client ClientInfo,
-	baseUrl string,
-	ctx context.Context,
-	extendedReq types.ExtendedChatCompletionRequest,
-) (openai.ChatCompletionResponse, error) {
-
-	var openaiReq *types.ExtendedOpenAIChatCompletionRequest
-	if modelConfig.BaseModelConfig.Provider == shared.ModelProviderOpenAI && !modelConfig.BaseModelConfig.UsesOpenAIResponsesAPI {
-		log.Println("Creating chat completion with direct OpenAI provider request")
-		openaiReq = extendedReq.ToOpenAI()
-	}
-
-	var url string
-	if modelConfig.BaseModelConfig.UsesOpenAIResponsesAPI {
-		url = baseUrl + "/responses"
-	} else {
-		url = baseUrl + "/chat/completions"
-	}
-
-	req, err := http.NewRequestWithContext(ctx, "POST", url, nil)
-	if err != nil {
-		return openai.ChatCompletionResponse{}, err
-	}
-
-	// Add headers
-	req.Header.Set("Content-Type", "application/json")
-	req.Header.Set("Authorization", "Bearer "+client.ApiKey)
-	if client.OrgId != "" {
-		req.Header.Set("OpenAI-Organization", client.OrgId)
-	}
-
-	if modelConfig.BaseModelConfig.Provider == shared.ModelProviderOpenRouter {
-		addOpenRouterHeaders(req)
-	}
-
-	// Add body
-	var jsonBody []byte
-	if openaiReq != nil {
-		jsonBody, err = json.Marshal(openaiReq)
-	} else {
-		jsonBody, err = json.Marshal(extendedReq)
-	}
-	if err != nil {
-		return openai.ChatCompletionResponse{}, err
-	}
-
-	req.Body = io.NopCloser(bytes.NewReader(jsonBody))
-
-	// Make request
-	resp, err := httpClient.Do(req)
-	if err != nil {
-		return openai.ChatCompletionResponse{}, err
-	}
-	defer resp.Body.Close()
-
-	// log the response
-	body, err := io.ReadAll(resp.Body)
-	if err != nil {
-		return openai.ChatCompletionResponse{}, err
-	}
-=======
 	return withStreamingRetries(ctx, func(numTotalRetry int, modelErr *shared.ModelError) (*ExtendedChatCompletionStream, shared.FallbackResult, error) {
 		fallbackRes := modelConfig.GetFallbackForModelError(numTotalRetry, modelErr)
 		resolvedModelConfig := fallbackRes.ModelRoleConfig
@@ -225,7 +133,6 @@
 		if resolvedModelConfig == nil {
 			return nil, fallbackRes, fmt.Errorf("model config is nil")
 		}
->>>>>>> dd8dccb1
 
 		opClient, ok := clients[resolvedModelConfig.BaseModelConfig.ApiKeyEnvVar]
 
@@ -255,7 +162,6 @@
 	ctx context.Context,
 	extendedReq types.ExtendedChatCompletionRequest,
 ) (*ExtendedChatCompletionStream, error) {
-
 	var openaiReq *types.ExtendedOpenAIChatCompletionRequest
 	if modelConfig.BaseModelConfig.Provider == shared.ModelProviderOpenAI && !modelConfig.BaseModelConfig.UsesOpenAIResponsesAPI {
 		openaiReq = extendedReq.ToOpenAI()
@@ -299,9 +205,7 @@
 		req.Header.Set("OpenAI-Organization", client.OrgId)
 	}
 
-	if modelConfig.BaseModelConfig.Provider == shared.ModelProviderOpenRouter {
-		addOpenRouterHeaders(req)
-	}
+	addOpenRouterHeaders(req)
 
 	// Send the request
 	resp, err := httpClient.Do(req) //nolint:bodyclose // body is closed in stream.Close()
@@ -445,64 +349,6 @@
 	return stream.customReader.Close()
 }
 
-<<<<<<< HEAD
-func isNonRetriableErr(err error) bool {
-	errStr := err.Error()
-
-	log.Println("isNonRetriableErr errStr:\n", errStr)
-
-	// we don't want to retry on the errors below
-	if strings.Contains(errStr, "context deadline exceeded") || strings.Contains(errStr, "context canceled") {
-		log.Println("Context deadline exceeded or canceled - no retry")
-		return true
-	}
-
-	if strings.Contains(errStr, "status code: 400") &&
-		strings.Contains(errStr, "reduce the length of the messages") {
-		log.Println("Bad request - no retry")
-		return true
-	}
-
-	if strings.Contains(errStr, "status code: 401") {
-		log.Println("Invalid auth or api key - no retry")
-		return true
-	}
-
-	if strings.Contains(errStr, "status code: 429") && strings.Contains(errStr, "exceeded your current quota") {
-		log.Println("Current quota exceeded - no retry")
-		return true
-	}
-
-	log.Println("isNonRetriableErr false")
-
-	return false
-}
-
-func waitBackoff(numRetry int) {
-	d := time.Duration(1<<uint(numRetry)) * time.Second
-	log.Printf("Retrying in %v\n", d)
-	time.Sleep(d)
-}
-
-// parseRetryAfter takes an error message and returns the retry duration or nil if no duration is found.
-func parseRetryAfter(errorMessage string) *time.Duration {
-	// Regex pattern to find the duration in seconds or milliseconds
-	pattern := regexp.MustCompile(`try again in (\d+(\.\d+)?(ms|s))`)
-	match := pattern.FindStringSubmatch(errorMessage)
-	if len(match) > 1 {
-		durationStr := match[1] // the duration string including the unit
-		duration, err := time.ParseDuration(durationStr)
-		if err != nil {
-			fmt.Println("Error parsing duration:", err)
-			return nil
-		}
-		return &duration
-	}
-	return nil
-}
-
-=======
->>>>>>> dd8dccb1
 func resolveReq(req *types.ExtendedChatCompletionRequest, modelConfig *shared.ModelRoleConfig) {
 	// if system prompt is disabled, change the role of the system message to user
 	if modelConfig.BaseModelConfig.SystemPromptDisabled {
