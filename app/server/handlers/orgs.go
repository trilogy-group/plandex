package handlers

import (
	"encoding/json"
	"io"
	"log"
	"net/http"
	"plandex-server/db"
<<<<<<< HEAD
	"plandex-server/hooks"
	"plandex-server/types"
=======
>>>>>>> c6f21920

	"github.com/plandex/plandex/shared"
)

func ListOrgsHandler(w http.ResponseWriter, r *http.Request) {
	log.Println("Received request for ListOrgsHandler")

	auth := Authenticate(w, r, false)
	if auth == nil {
		return
	}

	orgs, err := db.GetAccessibleOrgsForUser(auth.User)

	if err != nil {
		log.Printf("Error listing orgs: %v\n", err)
		http.Error(w, "Error listing orgs: "+err.Error(), http.StatusInternalServerError)
		return
	}

	apiOrgs, apiErr := toApiOrgs(orgs)

	if apiErr != nil {
		log.Printf("Error converting orgs to api: %v\n", apiErr)
		writeApiError(w, *apiErr)
		return
	}

	bytes, err := json.Marshal(apiOrgs)

	if err != nil {
		log.Printf("Error marshalling response: %v\n", err)
		http.Error(w, "Error marshalling response: "+err.Error(), http.StatusInternalServerError)
		return
	}

	log.Println("Successfully listed orgs")

	w.Write(bytes)
}

func CreateOrgHandler(w http.ResponseWriter, r *http.Request) {
	log.Println("Received request for CreateOrgHandler")

	auth := Authenticate(w, r, false)
	if auth == nil {
		return
	}

	if auth.User.IsTrial {
		writeApiError(w, shared.ApiError{
			Type:   shared.ApiErrorTypeTrialActionNotAllowed,
			Status: http.StatusForbidden,
			Msg:    "Anonymous trial user can't create org",
		})
		return
	}

	// read the request body
	body, err := io.ReadAll(r.Body)
	if err != nil {
		log.Printf("Error reading request body: %v\n", err)
		http.Error(w, "Error reading request body: "+err.Error(), http.StatusInternalServerError)
		return
	}

	var req shared.CreateOrgRequest
	err = json.Unmarshal(body, &req)
	if err != nil {
		log.Printf("Error unmarshalling request: %v\n", err)
		http.Error(w, "Error unmarshalling request: "+err.Error(), http.StatusInternalServerError)
		return
	}

	// start a transaction
	tx, err := db.Conn.Beginx()
	if err != nil {
		log.Printf("Error starting transaction: %v\n", err)
		http.Error(w, "Error starting transaction: "+err.Error(), http.StatusInternalServerError)
		return
	}

	// Ensure that rollback is attempted in case of failure
	defer func() {
		if err != nil {
			if rbErr := tx.Rollback(); rbErr != nil {
				log.Printf("transaction rollback error: %v\n", rbErr)
			} else {
				log.Println("transaction rolled back")
			}
		}
	}()

	var domain *string
	if req.AutoAddDomainUsers {
		if shared.IsEmailServiceDomain(auth.User.Domain) {
			log.Printf("Invalid domain: %v\n", auth.User.Domain)
			http.Error(w, "Invalid domain: "+auth.User.Domain, http.StatusBadRequest)
			return
		}

		domain = &auth.User.Domain
	}

	// create a new org
	org, err := db.CreateOrg(&req, auth.AuthToken.UserId, domain, tx)

	if err != nil {
		log.Printf("Error creating org: %v\n", err)
		http.Error(w, "Error creating org: "+err.Error(), http.StatusInternalServerError)
		return
	}

	if org.AutoAddDomainUsers && org.Domain != nil {
		err = db.AddOrgDomainUsers(org.Id, *org.Domain, tx)

		if err != nil {
			log.Printf("Error adding org domain users: %v\n", err)
			http.Error(w, "Error adding org domain users: "+err.Error(), http.StatusInternalServerError)
			return
		}
	}

	err = hooks.ExecHook(tx, hooks.CreateOrg, hooks.HookParams{
		W:    w,
		User: auth.User,
		Org:  org,
	})
	if err != nil {
		return
	}

	err = tx.Commit()

	if err != nil {
		log.Printf("Error committing transaction: %v\n", err)
		http.Error(w, "Error committing transaction: "+err.Error(), http.StatusInternalServerError)
		return
	}

	resp := shared.CreateOrgResponse{
		Id: org.Id,
	}

	bytes, err := json.Marshal(resp)

	if err != nil {
		log.Printf("Error marshalling response: %v\n", err)
		http.Error(w, "Error marshalling response: "+err.Error(), http.StatusInternalServerError)
		return
	}

	log.Println("Successfully created org")

	w.Write(bytes)
}

func GetOrgSessionHandler(w http.ResponseWriter, r *http.Request) {
	log.Println("Received request for GetOrgSessionHandler")

	auth := Authenticate(w, r, true)

	if auth == nil {
		return
	}

	org, apiErr := getApiOrg(auth.OrgId)

	if apiErr != nil {
		log.Printf("Error converting org to api: %v\n", apiErr)
		writeApiError(w, *apiErr)
		return
	}

	bytes, err := json.Marshal(org)

	if err != nil {
		log.Printf("Error marshalling response: %v\n", err)
		http.Error(w, "Error marshalling response: "+err.Error(), http.StatusInternalServerError)
		return
	}

	w.Write(bytes)

	log.Println("Successfully got org session")
}

func ListOrgRolesHandler(w http.ResponseWriter, r *http.Request) {
	log.Println("Received request for ListOrgRolesHandler")

	auth := Authenticate(w, r, true)
	if auth == nil {
		return
	}

	if auth.User.IsTrial {
		writeApiError(w, shared.ApiError{
			Type:   shared.ApiErrorTypeTrialActionNotAllowed,
			Status: http.StatusForbidden,
			Msg:    "Anonymous trial user can't list org roles",
		})
		return
	}

	if !auth.HasPermission(shared.PermissionListOrgRoles) {
		log.Println("User cannot list org roles")
		http.Error(w, "User cannot list org roles", http.StatusForbidden)
		return
	}

	roles, err := db.ListOrgRoles(auth.OrgId)

	if err != nil {
		log.Printf("Error listing org roles: %v\n", err)
		http.Error(w, "Error listing org roles: "+err.Error(), http.StatusInternalServerError)
		return
	}

	var apiRoles []*shared.OrgRole
	for _, role := range roles {
		apiRoles = append(apiRoles, role.ToApi())
	}

	bytes, err := json.Marshal(apiRoles)

	if err != nil {
		log.Printf("Error marshalling response: %v\n", err)
		http.Error(w, "Error marshalling response: "+err.Error(), http.StatusInternalServerError)
		return
	}

	log.Println("Successfully listed org roles")

	w.Write(bytes)
}<|MERGE_RESOLUTION|>--- conflicted
+++ resolved
@@ -6,11 +6,7 @@
 	"log"
 	"net/http"
 	"plandex-server/db"
-<<<<<<< HEAD
 	"plandex-server/hooks"
-	"plandex-server/types"
-=======
->>>>>>> c6f21920
 
 	"github.com/plandex/plandex/shared"
 )
@@ -134,12 +130,16 @@
 		}
 	}
 
-	err = hooks.ExecHook(tx, hooks.CreateOrg, hooks.HookParams{
-		W:    w,
+	_, apiErr := hooks.ExecHook(hooks.CreateOrg, hooks.HookParams{
 		User: auth.User,
-		Org:  org,
+		Tx:   tx,
+
+		CreateOrgHookRequestParams: &hooks.CreateOrgHookRequestParams{
+			Org: org,
+		},
 	})
-	if err != nil {
+	if apiErr != nil {
+		writeApiError(w, *apiErr)
 		return
 	}
 
