--- conflicted
+++ resolved
@@ -39,11 +39,7 @@
 		return
 	}
 
-<<<<<<< HEAD
-	apiErr := hooks.ExecHook(nil, hooks.WillCreatePlan, hooks.HookParams{User: auth.User})
-=======
 	_, apiErr := hooks.ExecHook(hooks.WillCreatePlan, hooks.HookParams{User: auth.User})
->>>>>>> c6f21920
 	if apiErr != nil {
 		writeApiError(w, *apiErr)
 		return
