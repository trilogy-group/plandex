--- conflicted
+++ resolved
@@ -72,11 +72,7 @@
 	token := res.Token
 	orgId := res.OrgId
 
-<<<<<<< HEAD
-	apiErr := hooks.ExecHook(tx, hooks.CreateAccount, hooks.HookParams{
-=======
 	_, apiErr := hooks.ExecHook(hooks.CreateAccount, hooks.HookParams{
->>>>>>> c6f21920
 		User:  user,
 		OrgId: orgId,
 	})
