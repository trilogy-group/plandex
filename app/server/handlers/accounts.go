--- conflicted
+++ resolved
@@ -12,123 +12,6 @@
 	"github.com/plandex/plandex/shared"
 )
 
-<<<<<<< HEAD
-=======
-func StartTrialHandler(w http.ResponseWriter, r *http.Request) {
-	log.Println("Received request for StartTrialHandler")
-
-	// start a transaction
-	tx, err := db.Conn.Beginx()
-	if err != nil {
-		log.Printf("Error starting transaction: %v\n", err)
-		http.Error(w, "Error starting transaction: "+err.Error(), http.StatusInternalServerError)
-		return
-	}
-
-	// Ensure that rollback is attempted in case of failure
-	defer func() {
-		if err != nil {
-			if rbErr := tx.Rollback(); rbErr != nil {
-				log.Printf("transaction rollback error: %v\n", rbErr)
-			} else {
-				log.Println("transaction rolled back")
-			}
-		}
-	}()
-
-	b, err := shared.GetRandomAlphanumeric(6)
-	if err != nil {
-		log.Printf("Error generating random tag: %v\n", err)
-		http.Error(w, "Error generating random tag: "+err.Error(), http.StatusInternalServerError)
-		return
-	}
-	tag := fmt.Sprintf("%x", b)
-	tag = strings.ToLower(tag)
-
-	user := &db.User{
-		Name:    "Trial User " + tag,
-		Email:   tag + "@trial.plandex.ai",
-		Domain:  "trial.plandex.ai",
-		IsTrial: true,
-	}
-	err = db.CreateUser(user, tx)
-
-	if err != nil {
-		log.Printf("Error creating user: %v\n", err)
-		http.Error(w, "Error creating user: "+err.Error(), http.StatusInternalServerError)
-		return
-	}
-
-	userId := user.Id
-
-	// create a new org
-	var orgId string
-	orgName := "Trial Org " + tag
-	err = tx.QueryRow("INSERT INTO orgs (name, owner_id, is_trial) VALUES ($1, $2, true) RETURNING id", orgName, userId).Scan(&orgId)
-
-	if err != nil {
-		log.Printf("Error creating org: %v\n", err)
-		http.Error(w, "Error creating org: "+err.Error(), http.StatusInternalServerError)
-		return
-	}
-
-	// get org owner role id
-	orgOwnerRoleId, err := db.GetOrgOwnerRoleId()
-
-	if err != nil {
-		log.Printf("Error getting org owner role: %v\n", err)
-		http.Error(w, "Error getting org owner role: "+err.Error(), http.StatusInternalServerError)
-		return
-	}
-
-	// insert org user
-	err = db.CreateOrgUser(orgId, userId, orgOwnerRoleId, tx)
-	if err != nil {
-		log.Printf("Error inserting org user: %v\n", err)
-		http.Error(w, "Error inserting org user: "+err.Error(), http.StatusInternalServerError)
-		return
-	}
-
-	// create auth token
-	token, _, err := db.CreateAuthToken(userId, true, tx)
-
-	if err != nil {
-		log.Printf("Error creating auth token: %v\n", err)
-		http.Error(w, "Error creating auth token: "+err.Error(), http.StatusInternalServerError)
-		return
-	}
-
-	// commit transaction
-	err = tx.Commit()
-	if err != nil {
-		log.Printf("Error committing transaction: %v\n", err)
-		http.Error(w, "Error committing transaction: "+err.Error(), http.StatusInternalServerError)
-		return
-	}
-
-	resp := shared.StartTrialResponse{
-		UserId:   userId,
-		OrgId:    orgId,
-		Token:    token,
-		UserName: user.Name,
-		OrgName:  orgName,
-		Email:    user.Email,
-	}
-
-	bytes, err := json.Marshal(resp)
-
-	if err != nil {
-		log.Printf("Error marshalling response: %v\n", err)
-		http.Error(w, "Error marshalling response: "+err.Error(), http.StatusInternalServerError)
-		return
-	}
-
-	log.Println("Successfully started trial")
-
-	w.Write(bytes)
-}
-
->>>>>>> 64ea28d4
 func CreateAccountHandler(w http.ResponseWriter, r *http.Request) {
 	log.Println("Received request for CreateAccountHandler")
 
@@ -258,158 +141,6 @@
 		OrgId: org.Id,
 	})
 	if err != nil {
-<<<<<<< HEAD
-=======
-		log.Printf("Error getting orgs for user: %v\n", err)
-		http.Error(w, "Error getting orgs for user: "+err.Error(), http.StatusInternalServerError)
-		return
-	}
-
-	var apiOrgs []*shared.Org
-	for _, org := range orgs {
-		apiOrgs = append(apiOrgs, org.ToApi())
-	}
-
-	resp := shared.SessionResponse{
-		UserId:   userId,
-		Token:    token,
-		Email:    req.Email,
-		UserName: req.UserName,
-		Orgs:     apiOrgs,
-	}
-
-	bytes, err := json.Marshal(resp)
-
-	if err != nil {
-		log.Printf("Error marshalling response: %v\n", err)
-		http.Error(w, "Error marshalling response: "+err.Error(), http.StatusInternalServerError)
-		return
-	}
-
-	log.Println("Successfully created account")
-
-	w.Write(bytes)
-}
-
-func ConvertTrialHandler(w http.ResponseWriter, r *http.Request) {
-	log.Println("Received request for ConvertTrialHandler")
-
-	auth := authenticate(w, r, true)
-	if auth == nil {
-		return
-	}
-
-	if !auth.User.IsTrial {
-		log.Println("Trial isn't active")
-		http.Error(w, "Trial isn't active", http.StatusBadRequest)
-		return
-	}
-
-	var req shared.ConvertTrialRequest
-	err := json.NewDecoder(r.Body).Decode(&req)
-	if err != nil {
-		log.Printf("Error unmarshalling request: %v\n", err)
-		http.Error(w, "Error unmarshalling request: "+err.Error(), http.StatusInternalServerError)
-		return
-	}
-
-	emailVerificationId, err := db.ValidateEmailVerification(req.Email, req.Pin)
-
-	if err != nil {
-		log.Printf("Error validating email verification: %v\n", err)
-		http.Error(w, "Error validating email verification: "+err.Error(), http.StatusInternalServerError)
-		return
-	}
-
-	emailSplit := strings.Split(req.Email, "@")
-	if len(emailSplit) != 2 {
-		log.Printf("Invalid email: %v\n", req.Email)
-		http.Error(w, "Invalid email: "+req.Email, http.StatusBadRequest)
-		return
-	}
-	userDomain := emailSplit[1]
-	var domain *string
-	if req.OrgAutoAddDomainUsers {
-		if shared.IsEmailServiceDomain(userDomain) {
-			log.Printf("Invalid domain: %v\n", userDomain)
-			http.Error(w, "Invalid domain: "+userDomain, http.StatusBadRequest)
-			return
-		}
-
-		domain = &userDomain
-	}
-
-	// start a transaction
-	tx, err := db.Conn.Beginx()
-	if err != nil {
-		log.Printf("Error starting transaction: %v\n", err)
-		http.Error(w, "Error starting transaction: "+err.Error(), http.StatusInternalServerError)
-		return
-	}
-
-	// Ensure that rollback is attempted in case of failure
-	defer func() {
-		if err != nil {
-			if rbErr := tx.Rollback(); rbErr != nil {
-				log.Printf("transaction rollback error: %v\n", rbErr)
-			} else {
-				log.Println("transaction rolled back")
-			}
-		}
-	}()
-
-	// clear current auth token
-	_, err = db.Conn.Exec("UPDATE auth_tokens SET deleted_at = NOW() WHERE token_hash = $1", auth.AuthToken.TokenHash)
-
-	if err != nil {
-		log.Printf("Error deleting auth token: %v\n", err)
-		http.Error(w, "Error deleting auth token: "+err.Error(), http.StatusInternalServerError)
-		return
-	}
-
-	_, err = tx.Exec("UPDATE users SET name = $1, email = $2, domain = $3, is_trial = false WHERE id = $4", req.UserName, req.Email, userDomain, auth.User.Id)
-
-	if err != nil {
-		if db.IsNonUniqueErr(err) {
-			log.Printf("User already exists for email: %v\n", req.Email)
-			http.Error(w, "User already exists for email: "+req.Email, http.StatusConflict)
-			return
-		}
-		log.Printf("Error updating user: %v\n", err)
-		http.Error(w, "Error updating user: "+err.Error(), http.StatusInternalServerError)
-		return
-	}
-
-	// create auth token
-	token, authTokenId, err := db.CreateAuthToken(auth.User.Id, false, tx)
-
-	if err != nil {
-		log.Printf("Error creating auth token: %v\n", err)
-		http.Error(w, "Error creating auth token: "+err.Error(), http.StatusInternalServerError)
-		return
-	}
-
-	// update email verification with user and auth token ids
-	_, err = tx.Exec("UPDATE email_verifications SET user_id = $1, auth_token_id = $2 WHERE id = $3", auth.User.Id, authTokenId, emailVerificationId)
-
-	if err != nil {
-		log.Printf("Error updating email verification: %v\n", err)
-		http.Error(w, "Error updating email verification: "+err.Error(), http.StatusInternalServerError)
-		return
-	}
-
-	// update org
-	_, err = tx.Exec("UPDATE orgs SET name = $1, domain = $2, auto_add_domain_users = $3, is_trial = false WHERE id = $4", req.OrgName, domain, req.OrgAutoAddDomainUsers, auth.OrgId)
-
-	if err != nil {
-		if db.IsNonUniqueErr(err) {
-			log.Printf("Org already exists for domain: %v\n", userDomain)
-			http.Error(w, "Org already exists for domain: "+userDomain, http.StatusConflict)
-			return
-		}
-		log.Printf("Error updating org: %v\n", err)
-		http.Error(w, "Error updating org: "+err.Error(), http.StatusInternalServerError)
->>>>>>> 64ea28d4
 		return
 	}
 
