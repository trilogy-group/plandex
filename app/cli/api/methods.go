package api

import (
	"bytes"
	"encoding/json"
	"fmt"
	"io"
	"log"
	"net/http"
	"plandex/types"
	"strings"

	"github.com/plandex/plandex/shared"
)

func (a *Api) CreateCliTrialSession() (string, *shared.ApiError) {
	serverUrl := CloudApiHost + "/accounts/cli_trial_session"

	resp, err := unauthenticatedClient.Post(serverUrl, "application/json", nil)

	if err != nil {
		return "", &shared.ApiError{Type: shared.ApiErrorTypeOther, Msg: fmt.Sprintf("error sending request: %v", err)}
	}

	defer resp.Body.Close()

	if resp.StatusCode >= 400 {
		errorBody, _ := io.ReadAll(resp.Body)
		apiErr := HandleApiError(resp, errorBody)
		return "", apiErr
	}

	bytes, err := io.ReadAll(resp.Body)

	if err != nil {
		return "", &shared.ApiError{Type: shared.ApiErrorTypeOther, Msg: fmt.Sprintf("error reading response: %v", err)}
	}

	return string(bytes), nil
}

func (a *Api) GetCliTrialSession(token string) (*shared.SessionResponse, *shared.ApiError) {
	serverUrl := fmt.Sprintf("%s/accounts/cli_trial_session/%s", CloudApiHost, token)

	resp, err := unauthenticatedClient.Get(serverUrl)

	if err != nil {
		return nil, &shared.ApiError{Type: shared.ApiErrorTypeOther, Msg: fmt.Sprintf("error sending request: %v", err)}
	}

	if resp.StatusCode == 404 {
		return nil, nil
	}

	defer resp.Body.Close()

	if resp.StatusCode >= 400 {
		errorBody, _ := io.ReadAll(resp.Body)
		apiErr := HandleApiError(resp, errorBody)
		return nil, apiErr
	}

	var session shared.SessionResponse
	err = json.NewDecoder(resp.Body).Decode(&session)
	if err != nil {
		return nil, &shared.ApiError{Type: shared.ApiErrorTypeOther, Msg: fmt.Sprintf("error decoding response: %v", err)}
	}

	return &session, nil
}

func (a *Api) CreateProject(req shared.CreateProjectRequest) (*shared.CreateProjectResponse, *shared.ApiError) {
	serverUrl := GetApiHost() + "/projects"

	reqBytes, err := json.Marshal(req)
	if err != nil {
		return nil, &shared.ApiError{Type: shared.ApiErrorTypeOther, Msg: fmt.Sprintf("error marshalling request: %v", err)}
	}

	resp, err := authenticatedFastClient.Post(serverUrl, "application/json", bytes.NewBuffer(reqBytes))
	if err != nil {
		return nil, &shared.ApiError{Type: shared.ApiErrorTypeOther, Msg: fmt.Sprintf("error sending request: %v", err)}
	}
	defer resp.Body.Close()

	if resp.StatusCode >= 400 {
		errorBody, _ := io.ReadAll(resp.Body)
		apiErr := HandleApiError(resp, errorBody)
		tokenRefreshed, apiErr := refreshTokenIfNeeded(apiErr)
		if tokenRefreshed {
			return a.CreateProject(req)
		}
		return nil, apiErr
	}

	var respBody shared.CreateProjectResponse
	err = json.NewDecoder(resp.Body).Decode(&respBody)
	if err != nil {
		return nil, &shared.ApiError{Type: shared.ApiErrorTypeOther, Msg: fmt.Sprintf("error decoding response: %v", err)}
	}

	return &respBody, nil
}

func (a *Api) ListProjects() ([]*shared.Project, *shared.ApiError) {
	serverUrl := GetApiHost() + "/projects"
	resp, err := authenticatedFastClient.Get(serverUrl)
	if err != nil {
		return nil, &shared.ApiError{Type: shared.ApiErrorTypeOther, Msg: fmt.Sprintf("error sending request: %v", err)}
	}
	defer resp.Body.Close()

	if resp.StatusCode >= 400 {
		errorBody, _ := io.ReadAll(resp.Body)
		apiErr := HandleApiError(resp, errorBody)
		tokenRefreshed, apiErr := refreshTokenIfNeeded(apiErr)
		if tokenRefreshed {
			return a.ListProjects()
		}
		return nil, apiErr
	}

	var projects []*shared.Project
	err = json.NewDecoder(resp.Body).Decode(&projects)
	if err != nil {
		return nil, &shared.ApiError{Type: shared.ApiErrorTypeOther, Msg: fmt.Sprintf("error decoding response: %v", err)}
	}

	return projects, nil
}

func (a *Api) SetProjectPlan(projectId string, req shared.SetProjectPlanRequest) *shared.ApiError {
	serverUrl := fmt.Sprintf("%s/projects/%s/set_plan", GetApiHost(), projectId)
	reqBytes, err := json.Marshal(req)
	if err != nil {
		return &shared.ApiError{Msg: fmt.Sprintf("error marshalling request: %v", err)}
	}

	request, err := http.NewRequest(http.MethodPut, serverUrl, bytes.NewBuffer(reqBytes))
	if err != nil {
		return &shared.ApiError{Msg: fmt.Sprintf("error creating request: %v", err)}
	}
	request.Header.Set("Content-Type", "application/json")

	resp, err := authenticatedFastClient.Do(request)
	if err != nil {
		return &shared.ApiError{Msg: fmt.Sprintf("error sending request: %v", err)}
	}
	defer resp.Body.Close()

	if resp.StatusCode >= 400 {
		errorBody, _ := io.ReadAll(resp.Body)
		apiErr := HandleApiError(resp, errorBody)
		didRefresh, apiErr := refreshTokenIfNeeded(apiErr)
		if didRefresh {
			return a.SetProjectPlan(projectId, req)
		}
		return apiErr
	}

	return nil
}

func (a *Api) RenameProject(projectId string, req shared.RenameProjectRequest) *shared.ApiError {
	serverUrl := fmt.Sprintf("%s/projects/%s/rename", GetApiHost(), projectId)
	reqBytes, err := json.Marshal(req)
	if err != nil {
		return &shared.ApiError{Msg: fmt.Sprintf("error marshalling request: %v", err)}
	}

	request, err := http.NewRequest(http.MethodPut, serverUrl, bytes.NewBuffer(reqBytes))
	if err != nil {
		return &shared.ApiError{Msg: fmt.Sprintf("error creating request: %v", err)}
	}
	request.Header.Set("Content-Type", "application/json")

	resp, err := authenticatedFastClient.Do(request)
	if err != nil {
		return &shared.ApiError{Msg: fmt.Sprintf("error sending request: %v", err)}
	}
	defer resp.Body.Close()

	if resp.StatusCode >= 400 {
		errorBody, _ := io.ReadAll(resp.Body)
		apiErr := HandleApiError(resp, errorBody)

		didRefresh, apiErr := refreshTokenIfNeeded(apiErr)
		if didRefresh {
			return a.RenameProject(projectId, req)
		}
		return apiErr
	}

	return nil
}
func (a *Api) ListPlans(projectIds []string) ([]*shared.Plan, *shared.ApiError) {
	serverUrl := fmt.Sprintf("%s/plans?", GetApiHost())
	parts := []string{}
	for _, projectId := range projectIds {
		parts = append(parts, fmt.Sprintf("projectId=%s", projectId))
	}
	serverUrl += strings.Join(parts, "&")

	resp, err := authenticatedFastClient.Get(serverUrl)
	if err != nil {
		return nil, &shared.ApiError{Type: shared.ApiErrorTypeOther, Msg: fmt.Sprintf("error sending request: %v", err)}
	}
	defer resp.Body.Close()

	if resp.StatusCode >= 400 {
		errorBody, _ := io.ReadAll(resp.Body)

		apiErr := HandleApiError(resp, errorBody)

		didRefresh, apiErr := refreshTokenIfNeeded(apiErr)
		if didRefresh {
			return a.ListPlans(projectIds)
		}
		return nil, apiErr
	}

	var plans []*shared.Plan
	err = json.NewDecoder(resp.Body).Decode(&plans)
	if err != nil {
		return nil, &shared.ApiError{Type: shared.ApiErrorTypeOther, Msg: fmt.Sprintf("error decoding response: %v", err)}
	}

	return plans, nil
}

func (a *Api) ListArchivedPlans(projectIds []string) ([]*shared.Plan, *shared.ApiError) {
	serverUrl := fmt.Sprintf("%s/plans/archive?", GetApiHost())
	parts := []string{}
	for _, projectId := range projectIds {
		parts = append(parts, fmt.Sprintf("projectId=%s", projectId))
	}
	serverUrl += strings.Join(parts, "&")

	resp, err := authenticatedFastClient.Get(serverUrl)
	if err != nil {
		return nil, &shared.ApiError{Type: shared.ApiErrorTypeOther, Msg: fmt.Sprintf("error sending request: %v", err)}
	}
	defer resp.Body.Close()

	if resp.StatusCode >= 400 {
		errorBody, _ := io.ReadAll(resp.Body)
		apiErr := HandleApiError(resp, errorBody)
		tokenRefreshed, apiErr := refreshTokenIfNeeded(apiErr)
		if tokenRefreshed {
			return a.ListArchivedPlans(projectIds)
		}
		return nil, apiErr
	}

	var plans []*shared.Plan
	err = json.NewDecoder(resp.Body).Decode(&plans)
	if err != nil {
		return nil, &shared.ApiError{Type: shared.ApiErrorTypeOther, Msg: fmt.Sprintf("error decoding response: %v", err)}
	}

	return plans, nil
}

func (a *Api) ListPlansRunning(projectIds []string, includeRecent bool) (*shared.ListPlansRunningResponse, *shared.ApiError) {
	serverUrl := fmt.Sprintf("%s/plans/ps?", GetApiHost())
	parts := []string{}
	for _, projectId := range projectIds {
		parts = append(parts, fmt.Sprintf("projectId=%s", projectId))
	}
	serverUrl += strings.Join(parts, "&")
	if includeRecent {
		serverUrl += "&recent=true"
	}

	resp, err := authenticatedFastClient.Get(serverUrl)
	if err != nil {
		return nil, &shared.ApiError{Type: shared.ApiErrorTypeOther, Msg: fmt.Sprintf("error sending request: %v", err)}
	}
	defer resp.Body.Close()

	if resp.StatusCode >= 400 {
		errorBody, _ := io.ReadAll(resp.Body)
		apiErr := HandleApiError(resp, errorBody)
		tokenRefreshed, apiErr := refreshTokenIfNeeded(apiErr)
		if tokenRefreshed {
			return a.ListPlansRunning(projectIds, includeRecent)
		}
		return nil, apiErr
	}

	var respBody *shared.ListPlansRunningResponse
	err = json.NewDecoder(resp.Body).Decode(&respBody)
	if err != nil {
		return nil, &shared.ApiError{Type: shared.ApiErrorTypeOther, Msg: fmt.Sprintf("error decoding response: %v", err)}
	}

	return respBody, nil
}

func (a *Api) GetCurrentBranchByPlanId(projectId string, req shared.GetCurrentBranchByPlanIdRequest) (map[string]*shared.Branch, *shared.ApiError) {
	serverUrl := fmt.Sprintf("%s/projects/%s/plans/current_branches", GetApiHost(), projectId)

	reqBytes, err := json.Marshal(req)
	if err != nil {
		return nil, &shared.ApiError{Msg: fmt.Sprintf("error marshalling request: %v", err)}
	}

	request, err := http.NewRequest(http.MethodPost, serverUrl, bytes.NewBuffer(reqBytes))

	if err != nil {
		return nil, &shared.ApiError{Msg: fmt.Sprintf("error creating request: %v", err)}
	}

	request.Header.Set("Content-Type", "application/json")

	resp, err := authenticatedFastClient.Do(request)

	if err != nil {
		return nil, &shared.ApiError{Msg: fmt.Sprintf("error sending request: %v", err)}
	}
	defer resp.Body.Close()

	if resp.StatusCode >= 400 {
		errorBody, _ := io.ReadAll(resp.Body)

		apiErr := HandleApiError(resp, errorBody)

		didRefresh, apiErr := refreshTokenIfNeeded(apiErr)
		if didRefresh {
			return a.GetCurrentBranchByPlanId(projectId, req)
		}
		return nil, apiErr
	}

	var respBody map[string]*shared.Branch
	err = json.NewDecoder(resp.Body).Decode(&respBody)
	if err != nil {
		return nil, &shared.ApiError{Msg: fmt.Sprintf("error decoding response: %v", err)}
	}

	return respBody, nil
}

func (a *Api) CreatePlan(projectId string, req shared.CreatePlanRequest) (*shared.CreatePlanResponse, *shared.ApiError) {
	serverUrl := fmt.Sprintf("%s/projects/%s/plans", GetApiHost(), projectId)
	reqBytes, err := json.Marshal(req)
	if err != nil {
		return nil, &shared.ApiError{Type: shared.ApiErrorTypeOther, Msg: fmt.Sprintf("error marshalling request: %v", err)}
	}

	resp, err := authenticatedFastClient.Post(serverUrl, "application/json", bytes.NewBuffer(reqBytes))
	if err != nil {
		return nil, &shared.ApiError{Type: shared.ApiErrorTypeOther, Msg: fmt.Sprintf("error sending request: %v", err)}
	}
	defer resp.Body.Close()

	if resp.StatusCode >= 400 {
		errorBody, _ := io.ReadAll(resp.Body)
		apiErr := HandleApiError(resp, errorBody)
		tokenRefreshed, apiErr := refreshTokenIfNeeded(apiErr)
		if tokenRefreshed {
			return a.CreatePlan(projectId, req)
		}
		return nil, apiErr
	}

	var respBody shared.CreatePlanResponse
	err = json.NewDecoder(resp.Body).Decode(&respBody)
	if err != nil {
		return nil, &shared.ApiError{Type: shared.ApiErrorTypeOther, Msg: fmt.Sprintf("error decoding response: %v", err)}
	}

	return &respBody, nil
}

func (a *Api) GetPlan(planId string) (*shared.Plan, *shared.ApiError) {
	serverUrl := fmt.Sprintf("%s/plans/%s", GetApiHost(), planId)

	resp, err := authenticatedFastClient.Get(serverUrl)
	if err != nil {
		return nil, &shared.ApiError{Type: shared.ApiErrorTypeOther, Msg: fmt.Sprintf("error sending request: %v", err)}
	}

	defer resp.Body.Close()

	if resp.StatusCode >= 400 {
		errorBody, _ := io.ReadAll(resp.Body)
		apiErr := HandleApiError(resp, errorBody)
		tokenRefreshed, apiErr := refreshTokenIfNeeded(apiErr)
		if tokenRefreshed {
			return a.GetPlan(planId)
		}
		return nil, apiErr
	}

	var plan shared.Plan
	err = json.NewDecoder(resp.Body).Decode(&plan)
	if err != nil {
		return nil, &shared.ApiError{Type: shared.ApiErrorTypeOther, Msg: fmt.Sprintf("error decoding response: %v", err)}
	}

	return &plan, nil
}

func (a *Api) DeletePlan(planId string) *shared.ApiError {
	serverUrl := fmt.Sprintf("%s/plans/%s", GetApiHost(), planId)

	req, err := http.NewRequest(http.MethodDelete, serverUrl, nil)
	if err != nil {
		return &shared.ApiError{Msg: fmt.Sprintf("error creating request: %v", err)}
	}

	resp, err := authenticatedFastClient.Do(req)
	if err != nil {
		return &shared.ApiError{Msg: fmt.Sprintf("error sending request: %v", err)}
	}
	defer resp.Body.Close()

	if resp.StatusCode >= 400 {
		errorBody, _ := io.ReadAll(resp.Body)
		apiErr := HandleApiError(resp, errorBody)

		didRefresh, apiErr := refreshTokenIfNeeded(apiErr)
		if didRefresh {
			return a.DeletePlan(planId)
		}
		return apiErr
	}

	return nil
}

func (a *Api) DeleteAllPlans(projectId string) *shared.ApiError {
	serverUrl := fmt.Sprintf("%s/projects/%s/plans", GetApiHost(), projectId)

	req, err := http.NewRequest(http.MethodDelete, serverUrl, nil)
	if err != nil {
		return &shared.ApiError{Msg: fmt.Sprintf("error creating request: %v", err)}
	}

	resp, err := authenticatedFastClient.Do(req)
	if err != nil {
		return &shared.ApiError{Msg: fmt.Sprintf("error sending request: %v", err)}
	}
	defer resp.Body.Close()

	if resp.StatusCode >= 400 {
		errorBody, _ := io.ReadAll(resp.Body)
		apiErr := HandleApiError(resp, errorBody)

		didRefresh, apiErr := refreshTokenIfNeeded(apiErr)

		if didRefresh {
			return a.DeleteAllPlans(projectId)
		}
		return apiErr
	}

	return nil
}

func (a *Api) TellPlan(planId, branch string, req shared.TellPlanRequest, onStream types.OnStreamPlan) *shared.ApiError {

	serverUrl := fmt.Sprintf("%s/plans/%s/%s/tell", GetApiHost(), planId, branch)
	reqBytes, err := json.Marshal(req)
	if err != nil {
		return &shared.ApiError{Msg: fmt.Sprintf("error marshalling request: %v", err)}
	}

	request, err := http.NewRequest(http.MethodPost, serverUrl, bytes.NewBuffer(reqBytes))
	if err != nil {
		return &shared.ApiError{Msg: fmt.Sprintf("error creating request: %v", err)}
	}
	request.Header.Set("Content-Type", "application/json")

	var client *http.Client
	if req.ConnectStream {
		client = authenticatedStreamingClient
	} else {
		client = authenticatedFastClient
	}

	resp, err := client.Do(request)
	if err != nil {
		return &shared.ApiError{Msg: fmt.Sprintf("error sending request: %v", err)}
	}

	if resp.StatusCode >= 400 {
		errorBody, _ := io.ReadAll(resp.Body)
		apiErr := HandleApiError(resp, errorBody)

		didRefresh, apiErr := refreshTokenIfNeeded(apiErr)

		if didRefresh {
			return a.TellPlan(planId, branch, req, onStream)
		}
		return apiErr
	}

	if req.ConnectStream {
		log.Println("Connecting stream")
		connectPlanRespStream(resp.Body, onStream)
	} else {
		// log.Println("Background exec - not connecting stream")
		resp.Body.Close()
	}

	return nil
}

func (a *Api) BuildPlan(planId, branch string, req shared.BuildPlanRequest, onStream types.OnStreamPlan) *shared.ApiError {

	log.Println("Calling BuildPlan")

	serverUrl := fmt.Sprintf("%s/plans/%s/%s/build", GetApiHost(), planId, branch)
	reqBytes, err := json.Marshal(req)
	if err != nil {
		return &shared.ApiError{Msg: fmt.Sprintf("error marshalling request: %v", err)}
	}

	request, err := http.NewRequest(http.MethodPatch, serverUrl, bytes.NewBuffer(reqBytes))
	if err != nil {
		return &shared.ApiError{Msg: fmt.Sprintf("error creating request: %v", err)}
	}
	request.Header.Set("Content-Type", "application/json")

	var client *http.Client
	if req.ConnectStream {
		client = authenticatedStreamingClient
	} else {
		client = authenticatedFastClient
	}

	resp, err := client.Do(request)
	if err != nil {
		return &shared.ApiError{Msg: fmt.Sprintf("error sending request: %v", err)}
	}

	if resp.StatusCode >= 400 {
		log.Println("Error response from build plan", resp.StatusCode)

		errorBody, _ := io.ReadAll(resp.Body)
		apiErr := HandleApiError(resp, errorBody)

		didRefresh, apiErr := refreshTokenIfNeeded(apiErr)

		if didRefresh {
			return a.BuildPlan(planId, branch, req, onStream)
		}
		return apiErr
	}

	if req.ConnectStream {
		log.Println("Connecting stream")
		connectPlanRespStream(resp.Body, onStream)
	} else {
		// log.Println("Background exec - not connecting stream")
		resp.Body.Close()
	}

	return nil
}

func (a *Api) RespondMissingFile(planId, branch string, req shared.RespondMissingFileRequest) *shared.ApiError {
	serverUrl := fmt.Sprintf("%s/plans/%s/%s/respond_missing_file", GetApiHost(), planId, branch)

	reqBytes, err := json.Marshal(req)
	if err != nil {
		return &shared.ApiError{Msg: fmt.Sprintf("error marshalling request: %v", err)}
	}

	request, err := http.NewRequest(http.MethodPost, serverUrl, bytes.NewBuffer(reqBytes))
	if err != nil {
		return &shared.ApiError{Msg: fmt.Sprintf("error creating request: %v", err)}
	}
	request.Header.Set("Content-Type", "application/json")

	resp, err := authenticatedFastClient.Do(request)
	if err != nil {
		return &shared.ApiError{Msg: fmt.Sprintf("error sending request: %v", err)}
	}

	if resp.StatusCode >= 400 {
		errorBody, _ := io.ReadAll(resp.Body)
		apiErr := HandleApiError(resp, errorBody)

		didRefresh, apiErr := refreshTokenIfNeeded(apiErr)

		if didRefresh {
			return a.RespondMissingFile(planId, branch, req)
		}
		return apiErr
	}

	return nil

}

func (a *Api) ConnectPlan(planId, branch string, onStream types.OnStreamPlan) *shared.ApiError {
	serverUrl := fmt.Sprintf("%s/plans/%s/%s/connect", GetApiHost(), planId, branch)

	req, err := http.NewRequest(http.MethodPatch, serverUrl, nil)
	if err != nil {
		return &shared.ApiError{Msg: fmt.Sprintf("error creating request: %v", err)}
	}

	resp, err := authenticatedStreamingClient.Do(req)
	if err != nil {
		return &shared.ApiError{Msg: fmt.Sprintf("error sending request: %v", err)}
	}

	if resp.StatusCode >= 400 {
		errorBody, _ := io.ReadAll(resp.Body)
		apiErr := HandleApiError(resp, errorBody)

		didRefresh, apiErr := refreshTokenIfNeeded(apiErr)

		if didRefresh {
			return a.ConnectPlan(planId, branch, onStream)
		}

		return apiErr
	}

	connectPlanRespStream(resp.Body, onStream)

	return nil
}

func (a *Api) StopPlan(planId, branch string) *shared.ApiError {
	serverUrl := fmt.Sprintf("%s/plans/%s/%s/stop", GetApiHost(), planId, branch)

	req, err := http.NewRequest(http.MethodDelete, serverUrl, nil)
	if err != nil {
		return &shared.ApiError{Msg: fmt.Sprintf("error creating request: %v", err)}
	}

	resp, err := authenticatedFastClient.Do(req)
	if err != nil {
		return &shared.ApiError{Msg: fmt.Sprintf("error sending request: %v", err)}
	}
	defer resp.Body.Close()

	if resp.StatusCode >= 400 {
		errorBody, _ := io.ReadAll(resp.Body)
		apiErr := HandleApiError(resp, errorBody)
		didRefresh, apiErr := refreshTokenIfNeeded(apiErr)
		if didRefresh {
			return a.StopPlan(planId, branch)
		}
		return apiErr
	}

	return nil
}

func (a *Api) GetCurrentPlanState(planId, branch string) (*shared.CurrentPlanState, *shared.ApiError) {
	serverUrl := fmt.Sprintf("%s/plans/%s/%s/current_plan", GetApiHost(), planId, branch)

	resp, err := authenticatedFastClient.Get(serverUrl)
	if err != nil {
		return nil, &shared.ApiError{Type: shared.ApiErrorTypeOther, Msg: fmt.Sprintf("error sending request: %v", err)}
	}
	defer resp.Body.Close()

	if resp.StatusCode >= 400 {
		errorBody, _ := io.ReadAll(resp.Body)
		apiErr := HandleApiError(resp, errorBody)
		tokenRefreshed, apiErr := refreshTokenIfNeeded(apiErr)
		if tokenRefreshed {
			return a.GetCurrentPlanState(planId, branch)
		}
		return nil, apiErr
	}

	var state shared.CurrentPlanState
	err = json.NewDecoder(resp.Body).Decode(&state)
	if err != nil {
		return nil, &shared.ApiError{Type: shared.ApiErrorTypeOther, Msg: fmt.Sprintf("error decoding response: %v", err)}
	}

	return &state, nil
}

func (a *Api) ApplyPlan(planId, branch string, req shared.ApplyPlanRequest) (string, *shared.ApiError) {
	serverUrl := fmt.Sprintf("%s/plans/%s/%s/apply", GetApiHost(), planId, branch)

	reqBytes, err := json.Marshal(req)
	if err != nil {
		return "", &shared.ApiError{Msg: fmt.Sprintf("error marshalling request: %v", err)}
	}

	request, err := http.NewRequest(http.MethodPatch, serverUrl, bytes.NewBuffer(reqBytes))
	if err != nil {
		return "", &shared.ApiError{Msg: fmt.Sprintf("error creating request: %v", err)}
	}
	request.Header.Set("Content-Type", "application/json")

	resp, err := authenticatedFastClient.Do(request)
	if err != nil {
		return "", &shared.ApiError{Msg: fmt.Sprintf("error sending request: %v", err)}
	}
	defer resp.Body.Close()

	if resp.StatusCode >= 400 {
		errorBody, _ := io.ReadAll(resp.Body)
		apiErr := HandleApiError(resp, errorBody)

		didRefresh, apiErr := refreshTokenIfNeeded(apiErr)
		if didRefresh {
			return a.ApplyPlan(planId, branch, req)
		}
		return "", apiErr
	}

	// Reading the body on success
	responseData, err := io.ReadAll(resp.Body)
	if err != nil {
		return "", &shared.ApiError{Msg: fmt.Sprintf("error reading response body: %v", err)}
	}

	return string(responseData), nil
}

func (a *Api) ArchivePlan(planId string) *shared.ApiError {
	serverUrl := fmt.Sprintf("%s/plans/%s/archive", GetApiHost(), planId)

	req, err := http.NewRequest(http.MethodPatch, serverUrl, nil)
	if err != nil {
		return &shared.ApiError{Msg: fmt.Sprintf("error creating request: %v", err)}
	}

	resp, err := authenticatedFastClient.Do(req)
	if err != nil {
		return &shared.ApiError{Msg: fmt.Sprintf("error sending request: %v", err)}
	}
	defer resp.Body.Close()

	if resp.StatusCode >= 400 {
		errorBody, _ := io.ReadAll(resp.Body)
		apiErr := HandleApiError(resp, errorBody)

		didRefresh, apiErr := refreshTokenIfNeeded(apiErr)
		if didRefresh {
			return a.ArchivePlan(planId)
		}
		return apiErr
	}

	return nil
}

func (a *Api) UnarchivePlan(planId string) *shared.ApiError {
	serverUrl := fmt.Sprintf("%s/plans/%s/unarchive", GetApiHost(), planId)

	req, err := http.NewRequest(http.MethodPatch, serverUrl, nil)
	if err != nil {
		return &shared.ApiError{Msg: fmt.Sprintf("error creating request: %v", err)}
	}

	resp, err := authenticatedFastClient.Do(req)
	if err != nil {
		return &shared.ApiError{Msg: fmt.Sprintf("error sending request: %v", err)}
	}
	defer resp.Body.Close()

	if resp.StatusCode >= 400 {
		errorBody, _ := io.ReadAll(resp.Body)
		apiErr := HandleApiError(resp, errorBody)

		didRefresh, apiErr := refreshTokenIfNeeded(apiErr)
		if didRefresh {
			return a.ArchivePlan(planId)
		}
		return apiErr
	}

	return nil
}

func (a *Api) RenamePlan(planId string, name string) *shared.ApiError {
	serverUrl := fmt.Sprintf("%s/plans/%s/rename", GetApiHost(), planId)

	reqBytes, err := json.Marshal(shared.RenamePlanRequest{Name: name})
	if err != nil {
		return &shared.ApiError{Msg: fmt.Sprintf("error marshalling request: %v", err)}
	}

	request, err := http.NewRequest(http.MethodPatch, serverUrl, bytes.NewBuffer(reqBytes))

	if err != nil {
		return &shared.ApiError{Msg: fmt.Sprintf("error creating request: %v", err)}
	}

	request.Header.Set("Content-Type", "application/json")

	resp, err := authenticatedFastClient.Do(request)

	if err != nil {
		return &shared.ApiError{Msg: fmt.Sprintf("error sending request: %v", err)}
	}

	defer resp.Body.Close()

	if resp.StatusCode >= 400 {
		errorBody, _ := io.ReadAll(resp.Body)

		apiErr := HandleApiError(resp, errorBody)

		didRefresh, apiErr := refreshTokenIfNeeded(apiErr)
		if didRefresh {
			return a.RenamePlan(planId, name)
		}
		return apiErr
	}

	return nil
}

func (a *Api) RejectAllChanges(planId, branch string) *shared.ApiError {
	serverUrl := fmt.Sprintf("%s/plans/%s/%s/reject_all", GetApiHost(), planId, branch)

	req, err := http.NewRequest(http.MethodPatch, serverUrl, nil)
	if err != nil {
		return &shared.ApiError{Msg: fmt.Sprintf("error creating request: %v", err)}
	}

	resp, err := authenticatedFastClient.Do(req)
	if err != nil {
		return &shared.ApiError{Msg: fmt.Sprintf("error sending request: %v", err)}
	}
	defer resp.Body.Close()

	if resp.StatusCode >= 400 {
		errorBody, _ := io.ReadAll(resp.Body)
		apiErr := HandleApiError(resp, errorBody)

		didRefresh, apiErr := refreshTokenIfNeeded(apiErr)
		if didRefresh {
			return a.RejectAllChanges(planId, branch)
		}
		return apiErr
	}

	return nil
}

func (a *Api) RejectFile(planId, branch, filePath string) *shared.ApiError {
	serverUrl := fmt.Sprintf("%s/plans/%s/%s/reject_file", GetApiHost(), planId, branch)

	reqBytes, err := json.Marshal(shared.RejectFileRequest{FilePath: filePath})

	if err != nil {
		return &shared.ApiError{Msg: fmt.Sprintf("error marshalling request: %v", err)}
	}

	req, err := http.NewRequest(http.MethodPatch, serverUrl, bytes.NewBuffer(reqBytes))
	if err != nil {
		return &shared.ApiError{Msg: fmt.Sprintf("error creating request: %v", err)}
	}
	req.Header.Set("Content-Type", "application/json")

	resp, err := authenticatedFastClient.Do(req)
	if err != nil {
		return &shared.ApiError{Msg: fmt.Sprintf("error sending request: %v", err)}
	}
	defer resp.Body.Close()

	if resp.StatusCode >= 400 {
		errorBody, _ := io.ReadAll(resp.Body)
		apiErr := HandleApiError(resp, errorBody)
		didRefresh, apiErr := refreshTokenIfNeeded(apiErr)
		if didRefresh {
			a.RejectFile(planId, branch, filePath)
		}
		return apiErr
	}

	return nil
}

func (a *Api) RejectFiles(planId, branch string, paths []string) *shared.ApiError {
	serverUrl := fmt.Sprintf("%s/plans/%s/%s/reject_files", GetApiHost(), planId, branch)

	reqBytes, err := json.Marshal(shared.RejectFilesRequest{Paths: paths})

	if err != nil {
		return &shared.ApiError{Msg: fmt.Sprintf("error marshalling request: %v", err)}
	}

	req, err := http.NewRequest(http.MethodPatch, serverUrl, bytes.NewBuffer(reqBytes))
	if err != nil {
		return &shared.ApiError{Msg: fmt.Sprintf("error creating request: %v", err)}
	}
	req.Header.Set("Content-Type", "application/json")

	resp, err := authenticatedFastClient.Do(req)
	if err != nil {
		return &shared.ApiError{Msg: fmt.Sprintf("error sending request: %v", err)}
	}
	defer resp.Body.Close()

	if resp.StatusCode >= 400 {
		errorBody, _ := io.ReadAll(resp.Body)
		apiErr := HandleApiError(resp, errorBody)
		didRefresh, apiErr := refreshTokenIfNeeded(apiErr)
		if didRefresh {
			a.RejectFiles(planId, branch, paths)
		}
		return apiErr
	}

	return nil
}

func (a *Api) LoadContext(planId, branch string, req shared.LoadContextRequest) (*shared.LoadContextResponse, *shared.ApiError) {
	serverUrl := fmt.Sprintf("%s/plans/%s/%s/context", GetApiHost(), planId, branch)
	reqBytes, err := json.Marshal(req)
	if err != nil {
		return nil, &shared.ApiError{Type: shared.ApiErrorTypeOther, Msg: fmt.Sprintf("error marshalling request: %v", err)}
	}

	// use the slow client since we may be uploading relatively large files
	resp, err := authenticatedSlowClient.Post(serverUrl, "application/json", bytes.NewBuffer(reqBytes))
	if err != nil {
		return nil, &shared.ApiError{Type: shared.ApiErrorTypeOther, Msg: fmt.Sprintf("error sending request: %v", err)}
	}
	defer resp.Body.Close()

	if resp.StatusCode >= 400 {
		errorBody, _ := io.ReadAll(resp.Body)
		apiErr := HandleApiError(resp, errorBody)
		tokenRefreshed, apiErr := refreshTokenIfNeeded(apiErr)
		if tokenRefreshed {
			return a.LoadContext(planId, branch, req)
		}
		return nil, apiErr
	}

	var loadContextResponse shared.LoadContextResponse
	err = json.NewDecoder(resp.Body).Decode(&loadContextResponse)
	if err != nil {
		return nil, &shared.ApiError{Type: shared.ApiErrorTypeOther, Msg: fmt.Sprintf("error decoding response: %v", err)}
	}

	return &loadContextResponse, nil
}

func (a *Api) UpdateContext(planId, branch string, req shared.UpdateContextRequest) (*shared.UpdateContextResponse, *shared.ApiError) {
	serverUrl := fmt.Sprintf("%s/plans/%s/%s/context", GetApiHost(), planId, branch)

	reqBytes, err := json.Marshal(req)
	if err != nil {
		return nil, &shared.ApiError{Type: shared.ApiErrorTypeOther, Msg: fmt.Sprintf("error marshalling request: %v", err)}
	}

	request, err := http.NewRequest(http.MethodPut, serverUrl, bytes.NewBuffer(reqBytes))

	if err != nil {
		return nil, &shared.ApiError{Type: shared.ApiErrorTypeOther, Msg: fmt.Sprintf("error creating request: %v", err)}
	}

	request.Header.Set("Content-Type", "application/json")

	// use the slow client since we may be uploading relatively large files
	resp, err := authenticatedSlowClient.Do(request)
	if err != nil {
		return nil, &shared.ApiError{Type: shared.ApiErrorTypeOther, Msg: fmt.Sprintf("error sending request: %v", err)}
	}
	defer resp.Body.Close()

	if resp.StatusCode >= 400 {
		errorBody, _ := io.ReadAll(resp.Body)
		apiErr := HandleApiError(resp, errorBody)
		tokenRefreshed, apiErr := refreshTokenIfNeeded(apiErr)
		if tokenRefreshed {
			return a.UpdateContext(planId, branch, req)
		}
		return nil, apiErr
	}

	var updateContextResponse shared.UpdateContextResponse
	err = json.NewDecoder(resp.Body).Decode(&updateContextResponse)
	if err != nil {
		return nil, &shared.ApiError{Type: shared.ApiErrorTypeOther, Msg: fmt.Sprintf("error decoding response: %v", err)}
	}

	return &updateContextResponse, nil
}

func (a *Api) DeleteContext(planId, branch string, req shared.DeleteContextRequest) (*shared.DeleteContextResponse, *shared.ApiError) {
	serverUrl := fmt.Sprintf("%s/plans/%s/%s/context", GetApiHost(), planId, branch)
	reqBytes, err := json.Marshal(req)
	if err != nil {
		return nil, &shared.ApiError{Type: shared.ApiErrorTypeOther, Msg: fmt.Sprintf("error marshalling request: %v", err)}
	}

	request, err := http.NewRequest(http.MethodDelete, serverUrl, bytes.NewBuffer(reqBytes))
	if err != nil {
		return nil, &shared.ApiError{Type: shared.ApiErrorTypeOther, Msg: fmt.Sprintf("error creating request: %v", err)}
	}
	request.Header.Set("Content-Type", "application/json")

	resp, err := authenticatedFastClient.Do(request)
	if err != nil {
		return nil, &shared.ApiError{Type: shared.ApiErrorTypeOther, Msg: fmt.Sprintf("error sending request: %v", err)}
	}
	defer resp.Body.Close()

	if resp.StatusCode >= 400 {
		errorBody, _ := io.ReadAll(resp.Body)
		apiErr := HandleApiError(resp, errorBody)
		tokenRefreshed, apiErr := refreshTokenIfNeeded(apiErr)
		if tokenRefreshed {
			return a.DeleteContext(planId, branch, req)
		}
		return nil, apiErr
	}

	var deleteContextResponse shared.DeleteContextResponse
	err = json.NewDecoder(resp.Body).Decode(&deleteContextResponse)
	if err != nil {
		return nil, &shared.ApiError{Type: shared.ApiErrorTypeOther, Msg: fmt.Sprintf("error decoding response: %v", err)}
	}

	return &deleteContextResponse, nil
}

func (a *Api) ListContext(planId, branch string) ([]*shared.Context, *shared.ApiError) {
	serverUrl := fmt.Sprintf("%s/plans/%s/%s/context", GetApiHost(), planId, branch)

	resp, err := authenticatedFastClient.Get(serverUrl)
	if err != nil {
		return nil, &shared.ApiError{Type: shared.ApiErrorTypeOther, Msg: fmt.Sprintf("error sending request: %v", err)}
	}
	defer resp.Body.Close()

	if resp.StatusCode >= 400 {
		errorBody, _ := io.ReadAll(resp.Body)
		apiErr := HandleApiError(resp, errorBody)
		tokenRefreshed, apiErr := refreshTokenIfNeeded(apiErr)
		if tokenRefreshed {
			return a.ListContext(planId, branch)
		}
		return nil, apiErr
	}

	var contexts []*shared.Context
	err = json.NewDecoder(resp.Body).Decode(&contexts)
	if err != nil {
		return nil, &shared.ApiError{Type: shared.ApiErrorTypeOther, Msg: fmt.Sprintf("error decoding response: %v", err)}
	}

	return contexts, nil
}

func (a *Api) ListConvo(planId, branch string) ([]*shared.ConvoMessage, *shared.ApiError) {
	serverUrl := fmt.Sprintf("%s/plans/%s/%s/convo", GetApiHost(), planId, branch)

	resp, err := authenticatedFastClient.Get(serverUrl)
	if err != nil {
		return nil, &shared.ApiError{Type: shared.ApiErrorTypeOther, Msg: fmt.Sprintf("error sending request: %v", err)}
	}
	defer resp.Body.Close()

	if resp.StatusCode >= 400 {
		errorBody, _ := io.ReadAll(resp.Body)
		apiErr := HandleApiError(resp, errorBody)
		tokenRefreshed, apiErr := refreshTokenIfNeeded(apiErr)
		if tokenRefreshed {
			return a.ListConvo(planId, branch)
		}
		return nil, apiErr
	}

	var convos []*shared.ConvoMessage
	err = json.NewDecoder(resp.Body).Decode(&convos)
	if err != nil {
		return nil, &shared.ApiError{Type: shared.ApiErrorTypeOther, Msg: fmt.Sprintf("error decoding response: %v", err)}
	}

	return convos, nil
}

func (a *Api) GetPlanStatus(planId, branch string) (string, *shared.ApiError) {
	serverUrl := fmt.Sprintf("%s/plans/%s/%s/status", GetApiHost(), planId, branch)

	resp, err := authenticatedFastClient.Get(serverUrl)
	if err != nil {
		return "", &shared.ApiError{Type: shared.ApiErrorTypeOther, Msg: fmt.Sprintf("error sending request: %v", err)}
	}
	defer resp.Body.Close()

	if resp.StatusCode >= 400 {
		errorBody, _ := io.ReadAll(resp.Body)
		apiErr := HandleApiError(resp, errorBody)
		tokenRefreshed, apiErr := refreshTokenIfNeeded(apiErr)
		if tokenRefreshed {
			return a.GetPlanStatus(planId, branch)
		}
		return "", apiErr
	}

	body, err := io.ReadAll(resp.Body)

	if err != nil {
		return "", &shared.ApiError{Type: shared.ApiErrorTypeOther, Msg: fmt.Sprintf("error reading response body: %v", err)}
	}

	return string(body), nil
}

<<<<<<< HEAD
func (a *Api) GetPlanDiffs(planId, branch string) (string, *shared.ApiError) {
	serverUrl := fmt.Sprintf("%s/plans/%s/%s/diffs", GetApiHost(), planId, branch)
=======
func (a *Api) GetPlanDiffs(planId, branch string, plain bool) (string, *shared.ApiError) {
	serverUrl := fmt.Sprintf("%s/plans/%s/%s/diffs", getApiHost(), planId, branch)
>>>>>>> 3ad2ebdb

	if plain {
		serverUrl += "?plain=true"
	}

	resp, err := authenticatedFastClient.Get(serverUrl)
	if err != nil {
		return "", &shared.ApiError{Type: shared.ApiErrorTypeOther, Msg: fmt.Sprintf("error sending request: %v", err)}
	}
	defer resp.Body.Close()

	if resp.StatusCode >= 400 {
		errorBody, _ := io.ReadAll(resp.Body)
		apiErr := HandleApiError(resp, errorBody)
		tokenRefreshed, apiErr := refreshTokenIfNeeded(apiErr)
		if tokenRefreshed {
			return a.GetPlanDiffs(planId, branch, plain)
		}
		return "", apiErr
	}

	body, err := io.ReadAll(resp.Body)

	if err != nil {
		return "", &shared.ApiError{Type: shared.ApiErrorTypeOther, Msg: fmt.Sprintf("error reading response body: %v", err)}
	}

	return string(body), nil
}

func (a *Api) ListLogs(planId, branch string) (*shared.LogResponse, *shared.ApiError) {
	serverUrl := fmt.Sprintf("%s/plans/%s/%s/logs", GetApiHost(), planId, branch)

	resp, err := authenticatedFastClient.Get(serverUrl)
	if err != nil {
		return nil, &shared.ApiError{Type: shared.ApiErrorTypeOther, Msg: fmt.Sprintf("error sending request: %v", err)}
	}

	defer resp.Body.Close()

	if resp.StatusCode >= 400 {
		errorBody, _ := io.ReadAll(resp.Body)
		apiErr := HandleApiError(resp, errorBody)
		tokenRefreshed, apiErr := refreshTokenIfNeeded(apiErr)
		if tokenRefreshed {
			return a.ListLogs(planId, branch)
		}
		return nil, apiErr
	}

	var logs shared.LogResponse
	err = json.NewDecoder(resp.Body).Decode(&logs)
	if err != nil {
		return nil, &shared.ApiError{Type: shared.ApiErrorTypeOther, Msg: fmt.Sprintf("error decoding response: %v", err)}
	}

	return &logs, nil
}

func (a *Api) RewindPlan(planId, branch string, req shared.RewindPlanRequest) (*shared.RewindPlanResponse, *shared.ApiError) {
	serverUrl := fmt.Sprintf("%s/plans/%s/%s/rewind", GetApiHost(), planId, branch)
	reqBytes, err := json.Marshal(req)
	if err != nil {
		return nil, &shared.ApiError{Type: shared.ApiErrorTypeOther, Msg: fmt.Sprintf("error marshalling request: %v", err)}
	}

	request, err := http.NewRequest(http.MethodPatch, serverUrl, bytes.NewBuffer(reqBytes))
	if err != nil {
		return nil, &shared.ApiError{Type: shared.ApiErrorTypeOther, Msg: fmt.Sprintf("error creating request: %v", err)}
	}
	request.Header.Set("Content-Type", "application/json")

	resp, err := authenticatedFastClient.Do(request)
	if err != nil {
		return nil, &shared.ApiError{Type: shared.ApiErrorTypeOther, Msg: fmt.Sprintf("error sending request: %v", err)}
	}

	defer resp.Body.Close()

	if resp.StatusCode >= 400 {
		errorBody, _ := io.ReadAll(resp.Body)
		apiErr := HandleApiError(resp, errorBody)
		tokenRefreshed, apiErr := refreshTokenIfNeeded(apiErr)
		if tokenRefreshed {
			return a.RewindPlan(planId, branch, req)
		}
		return nil, apiErr
	}

	var rewindPlanResponse shared.RewindPlanResponse
	err = json.NewDecoder(resp.Body).Decode(&rewindPlanResponse)
	if err != nil {
		return nil, &shared.ApiError{Type: shared.ApiErrorTypeOther, Msg: fmt.Sprintf("error decoding response: %v", err)}
	}

	return &rewindPlanResponse, nil
}

func (a *Api) SignIn(req shared.SignInRequest, customHost string) (*shared.SessionResponse, *shared.ApiError) {
	host := customHost
	if host == "" {
		host = CloudApiHost
	}
	serverUrl := host + "/accounts/sign_in"
	reqBytes, err := json.Marshal(req)
	if err != nil {
		return nil, &shared.ApiError{Type: shared.ApiErrorTypeOther, Msg: fmt.Sprintf("error marshalling request: %v", err)}
	}

	resp, err := unauthenticatedClient.Post(serverUrl, "application/json", bytes.NewBuffer(reqBytes))
	if err != nil {
		return nil, &shared.ApiError{Type: shared.ApiErrorTypeOther, Msg: fmt.Sprintf("error sending request: %v", err)}
	}
	defer resp.Body.Close()

	if resp.StatusCode >= 400 {
		errorBody, _ := io.ReadAll(resp.Body)
		apiErr := HandleApiError(resp, errorBody)
		return nil, apiErr
	}

	var sessionResponse shared.SessionResponse
	err = json.NewDecoder(resp.Body).Decode(&sessionResponse)
	if err != nil {
		return nil, &shared.ApiError{Type: shared.ApiErrorTypeOther, Msg: fmt.Sprintf("error decoding response: %v", err)}
	}

	return &sessionResponse, nil
}

func (a *Api) CreateAccount(req shared.CreateAccountRequest, customHost string) (*shared.SessionResponse, *shared.ApiError) {
	host := customHost
	if host == "" {
		host = CloudApiHost
	}
	serverUrl := host + "/accounts"
	reqBytes, err := json.Marshal(req)
	if err != nil {
		return nil, &shared.ApiError{Type: shared.ApiErrorTypeOther, Msg: fmt.Sprintf("error marshalling request: %v", err)}
	}

	resp, err := unauthenticatedClient.Post(serverUrl, "application/json", bytes.NewBuffer(reqBytes))
	if err != nil {
		return nil, &shared.ApiError{Type: shared.ApiErrorTypeOther, Msg: fmt.Sprintf("error sending request: %v", err)}
	}
	defer resp.Body.Close()

	if resp.StatusCode >= 400 {
		errorBody, _ := io.ReadAll(resp.Body)
		apiErr := HandleApiError(resp, errorBody)
		return nil, apiErr
	}

	var sessionResponse shared.SessionResponse
	err = json.NewDecoder(resp.Body).Decode(&sessionResponse)
	if err != nil {
		return nil, &shared.ApiError{Type: shared.ApiErrorTypeOther, Msg: fmt.Sprintf("error decoding response: %v", err)}
	}

	return &sessionResponse, nil
}

func (a *Api) CreateOrg(req shared.CreateOrgRequest) (*shared.CreateOrgResponse, *shared.ApiError) {
	serverUrl := GetApiHost() + "/orgs"
	reqBytes, err := json.Marshal(req)
	if err != nil {
		return nil, &shared.ApiError{Type: shared.ApiErrorTypeOther, Msg: fmt.Sprintf("error marshalling request: %v", err)}
	}

	resp, err := authenticatedFastClient.Post(serverUrl, "application/json", bytes.NewBuffer(reqBytes))
	if err != nil {
		return nil, &shared.ApiError{Type: shared.ApiErrorTypeOther, Msg: fmt.Sprintf("error sending request: %v", err)}
	}
	defer resp.Body.Close()

	if resp.StatusCode >= 400 {
		errorBody, _ := io.ReadAll(resp.Body)
		apiErr := HandleApiError(resp, errorBody)
		tokenRefreshed, apiErr := refreshTokenIfNeeded(apiErr)
		if tokenRefreshed {
			return a.CreateOrg(req)
		}
		return nil, apiErr
	}

	var createOrgResponse shared.CreateOrgResponse
	err = json.NewDecoder(resp.Body).Decode(&createOrgResponse)
	if err != nil {
		return nil, &shared.ApiError{Type: shared.ApiErrorTypeOther, Msg: fmt.Sprintf("error decoding response: %v", err)}
	}

	return &createOrgResponse, nil
}

func (a *Api) GetOrgSession() (*shared.Org, *shared.ApiError) {
	serverUrl := GetApiHost() + "/orgs/session"
	resp, err := authenticatedFastClient.Get(serverUrl)
	if err != nil {
		return nil, &shared.ApiError{Type: shared.ApiErrorTypeOther, Msg: fmt.Sprintf("error sending request: %v", err)}
	}
	defer resp.Body.Close()

	if resp.StatusCode >= 400 {
		errorBody, _ := io.ReadAll(resp.Body)
		apiErr := HandleApiError(resp, errorBody)
		tokenRefreshed, apiErr := refreshTokenIfNeeded(apiErr)
		if tokenRefreshed {
			return a.GetOrgSession()
		}
		return nil, apiErr
	}

	var org *shared.Org

	err = json.NewDecoder(resp.Body).Decode(&org)

	if err != nil {
		return nil, &shared.ApiError{Type: shared.ApiErrorTypeOther, Msg: fmt.Sprintf("error decoding response: %v", err)}
	}

	return org, nil
}

func (a *Api) ListOrgs() ([]*shared.Org, *shared.ApiError) {
	serverUrl := GetApiHost() + "/orgs"
	resp, err := authenticatedFastClient.Get(serverUrl)
	if err != nil {
		return nil, &shared.ApiError{Type: shared.ApiErrorTypeOther, Msg: fmt.Sprintf("error sending request: %v", err)}
	}
	defer resp.Body.Close()

	if resp.StatusCode >= 400 {
		errorBody, _ := io.ReadAll(resp.Body)
		apiErr := HandleApiError(resp, errorBody)
		tokenRefreshed, apiErr := refreshTokenIfNeeded(apiErr)
		if tokenRefreshed {
			return a.ListOrgs()
		}
		return nil, apiErr
	}

	var orgs []*shared.Org
	err = json.NewDecoder(resp.Body).Decode(&orgs)
	if err != nil {
		return nil, &shared.ApiError{Type: shared.ApiErrorTypeOther, Msg: fmt.Sprintf("error decoding response: %v", err)}
	}

	return orgs, nil
}

func (a *Api) DeleteUser(userId string) *shared.ApiError {
	serverUrl := fmt.Sprintf("%s/orgs/users/%s", GetApiHost(), userId)
	req, err := http.NewRequest(http.MethodDelete, serverUrl, nil)
	if err != nil {
		return &shared.ApiError{Type: shared.ApiErrorTypeOther, Msg: fmt.Sprintf("error creating request: %v", err)}
	}

	resp, err := authenticatedFastClient.Do(req)
	if err != nil {
		return &shared.ApiError{Type: shared.ApiErrorTypeOther, Msg: fmt.Sprintf("error sending request: %v", err)}
	}
	defer resp.Body.Close()

	if resp.StatusCode >= 400 {
		errorBody, _ := io.ReadAll(resp.Body)
		apiErr := HandleApiError(resp, errorBody)
		tokenRefreshed, apiErr := refreshTokenIfNeeded(apiErr)
		if tokenRefreshed {
			return a.DeleteUser(userId)
		}
		return apiErr
	}

	return nil
}

func (a *Api) ListOrgRoles() ([]*shared.OrgRole, *shared.ApiError) {
	serverUrl := GetApiHost() + "/orgs/roles"
	resp, err := authenticatedFastClient.Get(serverUrl)
	if err != nil {
		return nil, &shared.ApiError{Type: shared.ApiErrorTypeOther, Msg: fmt.Sprintf("error sending request: %s", err)}
	}
	defer resp.Body.Close()

	if resp.StatusCode >= 400 {
		errorBody, _ := io.ReadAll(resp.Body)

		apiErr := HandleApiError(resp, errorBody)
		tokenRefreshed, apiErr := refreshTokenIfNeeded(apiErr)
		if tokenRefreshed {
			return a.ListOrgRoles()
		}
		return nil, apiErr
	}

	var roles []*shared.OrgRole
	err = json.NewDecoder(resp.Body).Decode(&roles)
	if err != nil {
		return nil, &shared.ApiError{Type: shared.ApiErrorTypeOther, Msg: fmt.Sprintf("error decoding response: %s", err)}
	}

	return roles, nil
}

func (a *Api) InviteUser(req shared.InviteRequest) *shared.ApiError {
	serverUrl := GetApiHost() + "/invites"
	reqBytes, err := json.Marshal(req)
	if err != nil {
		return &shared.ApiError{Type: shared.ApiErrorTypeOther, Msg: fmt.Sprintf("error marshalling request: %v", err)}
	}

	resp, err := authenticatedFastClient.Post(serverUrl, "application/json", bytes.NewBuffer(reqBytes))
	if err != nil {
		return &shared.ApiError{Type: shared.ApiErrorTypeOther, Msg: fmt.Sprintf("error sending request: %v", err)}
	}
	defer resp.Body.Close()

	if resp.StatusCode >= 400 {
		errorBody, _ := io.ReadAll(resp.Body)
		apiErr := HandleApiError(resp, errorBody)

		tokenRefreshed, apiErr := refreshTokenIfNeeded(apiErr)
		if tokenRefreshed {
			return a.InviteUser(req)
		}
		return apiErr
	}

	return nil
}

func (a *Api) ListPendingInvites() ([]*shared.Invite, *shared.ApiError) {
	serverUrl := GetApiHost() + "/invites/pending"
	resp, err := authenticatedFastClient.Get(serverUrl)
	if err != nil {
		return nil, &shared.ApiError{Type: shared.ApiErrorTypeOther, Msg: fmt.Sprintf("error sending request: %v", err)}
	}
	defer resp.Body.Close()

	if resp.StatusCode >= 400 {
		errorBody, _ := io.ReadAll(resp.Body)
		apiErr := HandleApiError(resp, errorBody)
		tokenRefreshed, apiErr := refreshTokenIfNeeded(apiErr)
		if tokenRefreshed {
			return a.ListPendingInvites()
		}
		return nil, apiErr
	}

	var invites []*shared.Invite
	err = json.NewDecoder(resp.Body).Decode(&invites)
	if err != nil {
		return nil, &shared.ApiError{Type: shared.ApiErrorTypeOther, Msg: fmt.Sprintf("error decoding response: %v", err)}
	}

	return invites, nil
}

func (a *Api) ListAcceptedInvites() ([]*shared.Invite, *shared.ApiError) {
	serverUrl := GetApiHost() + "/invites/accepted"
	resp, err := authenticatedFastClient.Get(serverUrl)
	if err != nil {
		return nil, &shared.ApiError{Type: shared.ApiErrorTypeOther, Msg: fmt.Sprintf("error sending request: %v", err)}
	}
	defer resp.Body.Close()

	if resp.StatusCode >= 400 {
		errorBody, _ := io.ReadAll(resp.Body)
		apiErr := HandleApiError(resp, errorBody)
		tokenRefreshed, apiErr := refreshTokenIfNeeded(apiErr)
		if tokenRefreshed {
			return a.ListAcceptedInvites()
		}
		return nil, apiErr
	}

	var invites []*shared.Invite
	err = json.NewDecoder(resp.Body).Decode(&invites)
	if err != nil {
		return nil, &shared.ApiError{Type: shared.ApiErrorTypeOther, Msg: fmt.Sprintf("error decoding response: %v", err)}
	}

	return invites, nil
}

func (a *Api) ListAllInvites() ([]*shared.Invite, *shared.ApiError) {
	serverUrl := GetApiHost() + "/invites/all"
	resp, err := authenticatedFastClient.Get(serverUrl)
	if err != nil {
		return nil, &shared.ApiError{Type: shared.ApiErrorTypeOther, Msg: fmt.Sprintf("error sending request: %v", err)}
	}
	defer resp.Body.Close()

	if resp.StatusCode >= 400 {
		errorBody, _ := io.ReadAll(resp.Body)
		apiErr := HandleApiError(resp, errorBody)
		tokenRefreshed, apiErr := refreshTokenIfNeeded(apiErr)
		if tokenRefreshed {
			return a.ListAllInvites()
		}
		return nil, apiErr
	}

	var invites []*shared.Invite
	err = json.NewDecoder(resp.Body).Decode(&invites)
	if err != nil {
		return nil, &shared.ApiError{Type: shared.ApiErrorTypeOther, Msg: fmt.Sprintf("error decoding response: %v", err)}
	}

	return invites, nil
}

func (a *Api) DeleteInvite(inviteId string) *shared.ApiError {
	serverUrl := fmt.Sprintf("%s/invites/%s", GetApiHost(), inviteId)
	req, err := http.NewRequest(http.MethodDelete, serverUrl, nil)
	if err != nil {
		return &shared.ApiError{Type: shared.ApiErrorTypeOther, Msg: fmt.Sprintf("error creating request: %v", err)}
	}

	resp, err := authenticatedFastClient.Do(req)
	if err != nil {
		return &shared.ApiError{Type: shared.ApiErrorTypeOther, Msg: fmt.Sprintf("error sending request: %v", err)}
	}
	defer resp.Body.Close()

	if resp.StatusCode >= 400 {
		errorBody, _ := io.ReadAll(resp.Body)
		apiErr := HandleApiError(resp, errorBody)

		tokenRefreshed, apiErr := refreshTokenIfNeeded(apiErr)
		if tokenRefreshed {
			return a.DeleteInvite(inviteId)
		}
		return apiErr
	}

	return nil
}

func (a *Api) CreateEmailVerification(email, customHost, userId string) (*shared.CreateEmailVerificationResponse, *shared.ApiError) {
	host := customHost
	if host == "" {
		host = CloudApiHost
	}
	serverUrl := host + "/accounts/email_verifications"
	req := shared.CreateEmailVerificationRequest{Email: email, UserId: userId}
	reqBytes, err := json.Marshal(req)
	if err != nil {
		return nil, &shared.ApiError{Type: shared.ApiErrorTypeOther, Msg: fmt.Sprintf("error marshalling request: %v", err)}
	}

	resp, err := unauthenticatedClient.Post(serverUrl, "application/json", bytes.NewBuffer(reqBytes))
	if err != nil {
		return nil, &shared.ApiError{Type: shared.ApiErrorTypeOther, Msg: fmt.Sprintf("error sending request: %v", err)}
	}
	defer resp.Body.Close()

	if resp.StatusCode >= 400 {
		errorBody, _ := io.ReadAll(resp.Body)
		return nil, HandleApiError(resp, errorBody)
	}

	var verificationResponse shared.CreateEmailVerificationResponse
	err = json.NewDecoder(resp.Body).Decode(&verificationResponse)
	if err != nil {
		return nil, &shared.ApiError{Type: shared.ApiErrorTypeOther, Msg: fmt.Sprintf("error decoding response: %v", err)}
	}

	return &verificationResponse, nil
}

func (a *Api) CreateSignInCode() (string, *shared.ApiError) {
	serverUrl := GetApiHost() + "/accounts/sign_in_codes"
	resp, err := authenticatedFastClient.Post(serverUrl, "application/json", nil)
	if err != nil {
		return "", &shared.ApiError{Type: shared.ApiErrorTypeOther, Msg: fmt.Sprintf("error sending request: %v", err)}
	}
	defer resp.Body.Close()

	if resp.StatusCode >= 400 {
		errorBody, _ := io.ReadAll(resp.Body)
		apiErr := HandleApiError(resp, errorBody)
		tokenRefreshed, apiErr := refreshTokenIfNeeded(apiErr)
		if tokenRefreshed {
			return a.CreateSignInCode()
		}
		return "", apiErr
	}

	var signInCode string
	body, err := io.ReadAll(resp.Body)
	if err != nil {
		return "", &shared.ApiError{Type: shared.ApiErrorTypeOther, Msg: fmt.Sprintf("error reading response body: %v", err)}
	}
	signInCode = string(body)

	return signInCode, nil
}

func (a *Api) SignOut() *shared.ApiError {
	serverUrl := GetApiHost() + "/accounts/sign_out"

	req, err := http.NewRequest(http.MethodPost, serverUrl, nil)
	if err != nil {
		return &shared.ApiError{Type: shared.ApiErrorTypeOther, Msg: fmt.Sprintf("error creating request: %v", err)}
	}

	resp, err := authenticatedFastClient.Do(req)
	if err != nil {
		return &shared.ApiError{Type: shared.ApiErrorTypeOther, Msg: fmt.Sprintf("error sending request: %v", err)}
	}
	defer resp.Body.Close()

	if resp.StatusCode >= 400 {
		errorBody, _ := io.ReadAll(resp.Body)
		return HandleApiError(resp, errorBody)
	}

	return nil
}

func (a *Api) ListUsers() (*shared.ListUsersResponse, *shared.ApiError) {
	serverUrl := GetApiHost() + "/users"
	resp, err := authenticatedFastClient.Get(serverUrl)
	if err != nil {
		return nil, &shared.ApiError{Type: shared.ApiErrorTypeOther, Msg: fmt.Sprintf("error sending request: %v", err)}
	}
	defer resp.Body.Close()

	if resp.StatusCode >= 400 {
		errorBody, _ := io.ReadAll(resp.Body)
		apiErr := HandleApiError(resp, errorBody)
		tokenRefreshed, apiErr := refreshTokenIfNeeded(apiErr)
		if tokenRefreshed {
			return a.ListUsers()
		}
		return nil, apiErr
	}

	var r *shared.ListUsersResponse
	err = json.NewDecoder(resp.Body).Decode(&r)
	if err != nil {
		return nil, &shared.ApiError{Type: shared.ApiErrorTypeOther, Msg: fmt.Sprintf("error decoding response: %v", err)}
	}

	return r, nil
}

func (a *Api) ListBranches(planId string) ([]*shared.Branch, *shared.ApiError) {
	serverUrl := fmt.Sprintf("%s/plans/%s/branches", GetApiHost(), planId)

	resp, err := authenticatedFastClient.Get(serverUrl)
	if err != nil {
		return nil, &shared.ApiError{Type: shared.ApiErrorTypeOther, Msg: fmt.Sprintf("error sending request: %s", err)}
	}
	defer resp.Body.Close()

	if resp.StatusCode >= 400 {
		errorBody, _ := io.ReadAll(resp.Body)

		apiErr := HandleApiError(resp, errorBody)
		tokenRefreshed, apiErr := refreshTokenIfNeeded(apiErr)
		if tokenRefreshed {
			return a.ListBranches(planId)
		}
		return nil, apiErr
	}

	var branches []*shared.Branch
	err = json.NewDecoder(resp.Body).Decode(&branches)
	if err != nil {
		return nil, &shared.ApiError{Type: shared.ApiErrorTypeOther, Msg: fmt.Sprintf("error decoding response: %s", err)}
	}

	return branches, nil
}

func (a *Api) CreateBranch(planId, branch string, req shared.CreateBranchRequest) *shared.ApiError {
	serverUrl := fmt.Sprintf("%s/plans/%s/%s/branches", GetApiHost(), planId, branch)

	reqBytes, err := json.Marshal(req)
	if err != nil {
		return &shared.ApiError{Type: shared.ApiErrorTypeOther, Msg: fmt.Sprintf("error marshalling request: %s", err)}
	}

	resp, err := authenticatedFastClient.Post(serverUrl, "application/json", bytes.NewBuffer(reqBytes))
	if err != nil {
		return &shared.ApiError{Type: shared.ApiErrorTypeOther, Msg: fmt.Sprintf("error sending request: %s", err)}
	}
	defer resp.Body.Close()

	if resp.StatusCode >= 400 {
		errorBody, _ := io.ReadAll(resp.Body)

		apiErr := HandleApiError(resp, errorBody)
		tokenRefreshed, apiErr := refreshTokenIfNeeded(apiErr)
		if tokenRefreshed {
			return a.CreateBranch(planId, branch, req)
		}
		return apiErr
	}

	return nil
}

func (a *Api) DeleteBranch(planId, branch string) *shared.ApiError {
	serverUrl := fmt.Sprintf("%s/plans/%s/branches/%s", GetApiHost(), planId, branch)

	req, err := http.NewRequest(http.MethodDelete, serverUrl, nil)
	if err != nil {
		return &shared.ApiError{Type: shared.ApiErrorTypeOther, Msg: fmt.Sprintf("error creating request: %s", err)}
	}

	resp, err := authenticatedFastClient.Do(req)
	if err != nil {
		return &shared.ApiError{Type: shared.ApiErrorTypeOther, Msg: fmt.Sprintf("error sending request: %s", err)}
	}
	defer resp.Body.Close()

	if resp.StatusCode >= 400 {
		errorBody, _ := io.ReadAll(resp.Body)

		apiErr := HandleApiError(resp, errorBody)
		tokenRefreshed, apiErr := refreshTokenIfNeeded(apiErr)
		if tokenRefreshed {
			return a.DeleteBranch(planId, branch)
		}
		return apiErr
	}

	return nil
}

func (a *Api) GetSettings(planId, branch string) (*shared.PlanSettings, *shared.ApiError) {
	serverUrl := fmt.Sprintf("%s/plans/%s/%s/settings", GetApiHost(), planId, branch)

	resp, err := authenticatedFastClient.Get(serverUrl)

	if err != nil {
		return nil, &shared.ApiError{Type: shared.ApiErrorTypeOther, Msg: fmt.Sprintf("error sending request: %s", err)}
	}
	defer resp.Body.Close()

	if resp.StatusCode >= 400 {
		errorBody, _ := io.ReadAll(resp.Body)
		apiErr := HandleApiError(resp, errorBody)
		tokenRefreshed, apiErr := refreshTokenIfNeeded(apiErr)
		if tokenRefreshed {
			return a.GetSettings(planId, branch)
		}
		return nil, apiErr
	}

	var settings shared.PlanSettings
	err = json.NewDecoder(resp.Body).Decode(&settings)
	if err != nil {
		return nil, &shared.ApiError{Type: shared.ApiErrorTypeOther, Msg: fmt.Sprintf("error decoding response: %s", err)}
	}

	return &settings, nil
}

func (a *Api) UpdateSettings(planId, branch string, req shared.UpdateSettingsRequest) (*shared.UpdateSettingsResponse, *shared.ApiError) {
	serverUrl := fmt.Sprintf("%s/plans/%s/%s/settings", GetApiHost(), planId, branch)

	reqBytes, err := json.Marshal(req)
	if err != nil {
		return nil, &shared.ApiError{Type: shared.ApiErrorTypeOther, Msg: fmt.Sprintf("error marshalling request: %s", err)}
	}

	// log.Println("UpdateSettings", string(reqBytes))

	request, err := http.NewRequest(http.MethodPut, serverUrl, bytes.NewBuffer(reqBytes))
	if err != nil {
		return nil, &shared.ApiError{Type: shared.ApiErrorTypeOther, Msg: fmt.Sprintf("error creating request: %s", err)}
	}
	request.Header.Set("Content-Type", "application/json")

	resp, err := authenticatedFastClient.Do(request)
	if err != nil {
		return nil, &shared.ApiError{Type: shared.ApiErrorTypeOther, Msg: fmt.Sprintf("error sending request: %s", err)}
	}
	defer resp.Body.Close()

	if resp.StatusCode >= 400 {
		errorBody, _ := io.ReadAll(resp.Body)

		apiErr := HandleApiError(resp, errorBody)
		tokenRefreshed, apiErr := refreshTokenIfNeeded(apiErr)
		if tokenRefreshed {
			return a.UpdateSettings(planId, branch, req)
		}
		return nil, apiErr
	}

	var updateRes shared.UpdateSettingsResponse
	err = json.NewDecoder(resp.Body).Decode(&updateRes)
	if err != nil {
		return nil, &shared.ApiError{Type: shared.ApiErrorTypeOther, Msg: fmt.Sprintf("error decoding response: %s", err)}
	}

	return &updateRes, nil

}

func (a *Api) GetOrgDefaultSettings() (*shared.PlanSettings, *shared.ApiError) {
	serverUrl := fmt.Sprintf("%s/default_settings", GetApiHost())

	resp, err := authenticatedFastClient.Get(serverUrl)

	if err != nil {
		return nil, &shared.ApiError{Type: shared.ApiErrorTypeOther, Msg: fmt.Sprintf("error sending request: %s", err)}
	}
	defer resp.Body.Close()

	if resp.StatusCode >= 400 {
		errorBody, _ := io.ReadAll(resp.Body)
		apiErr := HandleApiError(resp, errorBody)
		tokenRefreshed, apiErr := refreshTokenIfNeeded(apiErr)
		if tokenRefreshed {
			return a.GetOrgDefaultSettings()
		}
		return nil, apiErr
	}

	var settings shared.PlanSettings
	err = json.NewDecoder(resp.Body).Decode(&settings)
	if err != nil {
		return nil, &shared.ApiError{Type: shared.ApiErrorTypeOther, Msg: fmt.Sprintf("error decoding response: %s", err)}
	}

	return &settings, nil
}

func (a *Api) UpdateOrgDefaultSettings(req shared.UpdateSettingsRequest) (*shared.UpdateSettingsResponse, *shared.ApiError) {
	serverUrl := fmt.Sprintf("%s/default_settings", GetApiHost())

	reqBytes, err := json.Marshal(req)
	if err != nil {
		return nil, &shared.ApiError{Type: shared.ApiErrorTypeOther, Msg: fmt.Sprintf("error marshalling request: %s", err)}
	}

	// log.Println("UpdateSettings", string(reqBytes))

	request, err := http.NewRequest(http.MethodPut, serverUrl, bytes.NewBuffer(reqBytes))
	if err != nil {
		return nil, &shared.ApiError{Type: shared.ApiErrorTypeOther, Msg: fmt.Sprintf("error creating request: %s", err)}
	}
	request.Header.Set("Content-Type", "application/json")

	resp, err := authenticatedFastClient.Do(request)
	if err != nil {
		return nil, &shared.ApiError{Type: shared.ApiErrorTypeOther, Msg: fmt.Sprintf("error sending request: %s", err)}
	}
	defer resp.Body.Close()

	if resp.StatusCode >= 400 {
		errorBody, _ := io.ReadAll(resp.Body)

		apiErr := HandleApiError(resp, errorBody)
		tokenRefreshed, apiErr := refreshTokenIfNeeded(apiErr)
		if tokenRefreshed {
			return a.UpdateOrgDefaultSettings(req)
		}
		return nil, apiErr
	}

	var updateRes shared.UpdateSettingsResponse
	err = json.NewDecoder(resp.Body).Decode(&updateRes)
	if err != nil {
		return nil, &shared.ApiError{Type: shared.ApiErrorTypeOther, Msg: fmt.Sprintf("error decoding response: %s", err)}
	}

	return &updateRes, nil

}

func (a *Api) CreateCustomModel(model *shared.AvailableModel) *shared.ApiError {
	serverUrl := fmt.Sprintf("%s/custom_models", GetApiHost())
	body, err := json.Marshal(model)
	if err != nil {
		return &shared.ApiError{Msg: "Failed to marshal model"}
	}

	resp, err := authenticatedFastClient.Post(serverUrl, "application/json", bytes.NewBuffer(body))
	if err != nil {
		return &shared.ApiError{Type: shared.ApiErrorTypeOther, Msg: fmt.Sprintf("error sending request: %v", err)}
	}
	defer resp.Body.Close()

	if resp.StatusCode >= 400 {
		errorBody, _ := io.ReadAll(resp.Body)

		apiErr := HandleApiError(resp, errorBody)
		tokenRefreshed, apiErr := refreshTokenIfNeeded(apiErr)
		if tokenRefreshed {
			return a.CreateCustomModel(model)
		}
		return apiErr
	}

	return nil
}

func (a *Api) ListCustomModels() ([]*shared.AvailableModel, *shared.ApiError) {
	serverUrl := fmt.Sprintf("%s/custom_models", GetApiHost())
	resp, err := authenticatedFastClient.Get(serverUrl)
	if err != nil {
		return nil, &shared.ApiError{Type: shared.ApiErrorTypeOther, Msg: fmt.Sprintf("error sending request: %v", err)}
	}
	defer resp.Body.Close()

	if resp.StatusCode >= 400 {
		errorBody, _ := io.ReadAll(resp.Body)

		apiErr := HandleApiError(resp, errorBody)
		tokenRefreshed, apiErr := refreshTokenIfNeeded(apiErr)
		if tokenRefreshed {
			return a.ListCustomModels()
		}
		return nil, apiErr
	}

	var models []*shared.AvailableModel
	err = json.NewDecoder(resp.Body).Decode(&models)
	if err != nil {
		return nil, &shared.ApiError{Type: shared.ApiErrorTypeOther, Msg: fmt.Sprintf("error decoding response: %v", err)}
	}

	return models, nil
}

func (a *Api) DeleteAvailableModel(modelId string) *shared.ApiError {
	serverUrl := fmt.Sprintf("%s/custom_models/%s", GetApiHost(), modelId)
	req, err := http.NewRequest(http.MethodDelete, serverUrl, nil)
	if err != nil {
		return &shared.ApiError{Type: shared.ApiErrorTypeOther, Msg: fmt.Sprintf("error creating request: %v", err)}
	}

	resp, err := authenticatedFastClient.Do(req)
	if err != nil {
		return &shared.ApiError{Type: shared.ApiErrorTypeOther, Msg: fmt.Sprintf("error sending request: %v", err)}
	}
	defer resp.Body.Close()

	if resp.StatusCode >= 400 {
		errorBody, _ := io.ReadAll(resp.Body)

		apiErr := HandleApiError(resp, errorBody)
		tokenRefreshed, apiErr := refreshTokenIfNeeded(apiErr)
		if tokenRefreshed {
			return a.DeleteAvailableModel(modelId)
		}
		return apiErr
	}

	return nil
}

func (a *Api) CreateModelPack(set *shared.ModelPack) *shared.ApiError {
	serverUrl := fmt.Sprintf("%s/model_sets", GetApiHost())
	body, err := json.Marshal(set)
	if err != nil {
		return &shared.ApiError{Msg: "Failed to marshal model pack"}
	}

	resp, err := authenticatedFastClient.Post(serverUrl, "application/json", bytes.NewBuffer(body))
	if err != nil {
		return &shared.ApiError{Type: shared.ApiErrorTypeOther, Msg: fmt.Sprintf("error sending request: %v", err)}
	}
	defer resp.Body.Close()

	if resp.StatusCode >= 400 {
		errorBody, _ := io.ReadAll(resp.Body)

		apiErr := HandleApiError(resp, errorBody)
		tokenRefreshed, apiErr := refreshTokenIfNeeded(apiErr)
		if tokenRefreshed {
			return a.CreateModelPack(set)
		}
		return apiErr
	}

	return nil

}

func (a *Api) ListModelPacks() ([]*shared.ModelPack, *shared.ApiError) {
	serverUrl := fmt.Sprintf("%s/model_sets", GetApiHost())

	resp, err := authenticatedFastClient.Get(serverUrl)
	if err != nil {
		return nil, &shared.ApiError{Type: shared.ApiErrorTypeOther, Msg: fmt.Sprintf("error sending request: %v", err)}
	}
	defer resp.Body.Close()

	if resp.StatusCode >= 400 {
		errorBody, _ := io.ReadAll(resp.Body)

		apiErr := HandleApiError(resp, errorBody)
		tokenRefreshed, apiErr := refreshTokenIfNeeded(apiErr)
		if tokenRefreshed {
			return a.ListModelPacks()
		}
		return nil, apiErr
	}

	var sets []*shared.ModelPack
	err = json.NewDecoder(resp.Body).Decode(&sets)
	if err != nil {
		return nil, &shared.ApiError{Type: shared.ApiErrorTypeOther, Msg: fmt.Sprintf("error decoding response: %v", err)}
	}

	return sets, nil

}

func (a *Api) DeleteModelPack(setId string) *shared.ApiError {
	serverUrl := fmt.Sprintf("%s/model_sets/%s", GetApiHost(), setId)

	req, err := http.NewRequest(http.MethodDelete, serverUrl, nil)
	if err != nil {
		return &shared.ApiError{Type: shared.ApiErrorTypeOther, Msg: fmt.Sprintf("error creating request: %v", err)}
	}

	resp, err := authenticatedFastClient.Do(req)
	if err != nil {
		return &shared.ApiError{Type: shared.ApiErrorTypeOther, Msg: fmt.Sprintf("error sending request: %v", err)}
	}
	defer resp.Body.Close()

	if resp.StatusCode >= 400 {
		errorBody, _ := io.ReadAll(resp.Body)

		apiErr := HandleApiError(resp, errorBody)
		tokenRefreshed, apiErr := refreshTokenIfNeeded(apiErr)
		if tokenRefreshed {
			return a.DeleteModelPack(setId)
		}
		return apiErr
	}

	return nil
}

func (a *Api) GetCreditsTransactions(pageSize, pageNum int) (*shared.CreditsLogResponse, *shared.ApiError) {
	serverUrl := fmt.Sprintf("%s/billing/credits_transactions?size=%d&page=%d", GetApiHost(), pageSize, pageNum)

	resp, err := authenticatedFastClient.Get(serverUrl)
	if err != nil {
		return nil, &shared.ApiError{Type: shared.ApiErrorTypeOther, Msg: fmt.Sprintf("error sending request: %v", err)}
	}
	defer resp.Body.Close()

	if resp.StatusCode >= 400 {
		errorBody, _ := io.ReadAll(resp.Body)

		apiErr := HandleApiError(resp, errorBody)
		tokenRefreshed, apiErr := refreshTokenIfNeeded(apiErr)
		if tokenRefreshed {
			return a.GetCreditsTransactions(pageSize, pageNum)
		}
		return nil, apiErr
	}

	var res *shared.CreditsLogResponse
	err = json.NewDecoder(resp.Body).Decode(&res)
	if err != nil {
		return nil, &shared.ApiError{Type: shared.ApiErrorTypeOther, Msg: fmt.Sprintf("error decoding response: %v", err)}
	}

	return res, nil
}<|MERGE_RESOLUTION|>--- conflicted
+++ resolved
@@ -1110,13 +1110,8 @@
 	return string(body), nil
 }
 
-<<<<<<< HEAD
-func (a *Api) GetPlanDiffs(planId, branch string) (string, *shared.ApiError) {
+func (a *Api) GetPlanDiffs(planId, branch string, plain bool) (string, *shared.ApiError) {
 	serverUrl := fmt.Sprintf("%s/plans/%s/%s/diffs", GetApiHost(), planId, branch)
-=======
-func (a *Api) GetPlanDiffs(planId, branch string, plain bool) (string, *shared.ApiError) {
-	serverUrl := fmt.Sprintf("%s/plans/%s/%s/diffs", getApiHost(), planId, branch)
->>>>>>> 3ad2ebdb
 
 	if plain {
 		serverUrl += "?plain=true"
