<h1 align="center">
 <a href="https://plandex.ai">
  <picture>
    <source media="(prefers-color-scheme: dark)" srcset="images/plandex-logo-dark-v2.png"/>
    <source media="(prefers-color-scheme: light)" srcset="images/plandex-logo-light-v2.png"/>
    <img width="400" src="images/plandex-logo-dark-bg-v2.png"/>
 </a>
 <br />
</h1>
<br />

<div align="center">

<p align="center">
  <!-- Call to Action Links -->
  <a href="#install">
    <b>30-Second Install</b>
  </a>
   · 
  <a href="https://plandex.ai">
    <b>Website</b>
  </a>
   · 
  <a href="https://docs.plandex.ai/">
    <b>Docs</b>
  </a>
   · 
  <a href="#examples-">
    <b>Examples</b>
  </a>
   · 
  <a href="https://docs.plandex.ai/hosting/self-hosting/local-mode-quickstart">
    <b>Local Self-Hosted Mode</b>
  </a>
</p>

<br>

[![Discord](https://img.shields.io/discord/1214825831973785600.svg?style=flat&logo=discord&label=Discord&refresh=1)](https://discord.gg/plandex-ai)
[![GitHub Repo stars](https://img.shields.io/github/stars/plandex-ai/plandex?style=social)](https://github.com/plandex-ai/plandex)
[![Twitter Follow](https://img.shields.io/twitter/follow/PlandexAI?style=social)](https://twitter.com/PlandexAI)

</div>

<p align="center">
  <!-- Badges -->
<a href="https://github.com/plandex-ai/plandex/pulls"><img src="https://img.shields.io/badge/PRs-welcome-brightgreen.svg" alt="PRs Welcome" /></a> <a href="https://github.com/plandex-ai/plandex/releases?q=cli"><img src="https://img.shields.io/github/v/release/plandex-ai/plandex?filter=cli*" alt="Release" /></a>
<a href="https://github.com/plandex-ai/plandex/releases?q=server"><img src="https://img.shields.io/github/v/release/plandex-ai/plandex?filter=server*" alt="Release" /></a>

  <!-- <a href="https://github.com/your_username/your_project/issues">
    <img src="https://img.shields.io/github/issues-closed/your_username/your_project.svg" alt="Issues Closed" />
  </a> -->

</p>

<br />

<div align="center">
<a href="https://trendshift.io/repositories/8994" target="_blank"><img src="https://trendshift.io/api/badge/repositories/8994" alt="plandex-ai%2Fplandex | Trendshift" style="width: 250px; height: 55px;" width="250" height="55"/></a>
</div>

<br>

<h1 align="center" >
  An AI coding agent designed for large tasks and real world projects.<br/><br/>
</h1>

<!-- <h2 align="center">
  Designed for large tasks and real world projects.<br/><br/>
  </h2> -->
  <br/>

<div align="center">
  <a href="https://www.youtube.com/watch?v=SFSu2vNmlLk">
    <img src="images/plandex-v2-yt.png" alt="Plandex v2 Demo Video" width="800">
  </a>
</div>

<br/>

💻  Plandex is a terminal-based AI development tool that can **plan and execute** large coding tasks that span many steps and touch dozens of files. It can handle up to 2M tokens of context directly (~100k per file), and can index directories with 20M tokens or more using tree-sitter project maps. 

🔬  **A cumulative diff review sandbox** keeps AI-generated changes separate from your project files until they are ready to go. Command execution is controlled so you can easily roll back and debug. Plandex helps you get the most out of AI without leaving behind a mess in your project.

🧠  **Combine the best models** from Anthropic, OpenAI, Google, and open source providers to build entire features and apps with a robust terminal-based workflow.

🚀  Plandex is capable of <strong>full autonomy</strong>—it can load relevant files, plan and implement changes, execute commands, and automatically debug—but it's also highly flexible and configurable, giving developers fine-grained control and a step-by-step review process when needed.

💪  Plandex is designed to be resilient to <strong>large projects and files</strong>. If you've found that others tools struggle once your project gets past a certain size or the changes are too complex, give Plandex a shot.

## Smart context management that works in big projects

- 🐘 **2M token effective context window** with default model pack. Plandex loads only what's needed for each step.

- 🗄️ **Reliable in large projects and files.** Easily generate, review, revise, and apply changes spanning dozens of files.

- 🗺️ **Fast project map generation** and syntax validation with tree-sitter. Supports 30+ languages.

- 💰 **Context caching** is used across the board for OpenAI, Anthropic, and Google models, reducing costs and latency.

## Tight control or full autonomy—it's up to you

- 🚦 **Configurable autonomy:** go from full auto mode to fine-grained control depending on the task.

- 🐞 **Automated debugging** of terminal commands (like builds, linters, tests, deployments, and scripts). If you have Chrome installed, you can also automatically debug browser applications.

## Tools that help you get production-ready results

- 💬 **A project-aware chat mode** that helps you flesh out ideas before moving to implementation. Also great for asking questions and learning about a codebase.

- 🧠 **Easily try + combine models** from multiple providers. Curated model packs offer different tradeoffs of capability, cost, and speed, as well as open source and provider-specific packs.

- 🛡️ **Reliable file edits** that prioritize correctness. While most edits are quick and cheap, Plandex validates both syntax and logic as needed, with multiple fallback layers when there are problems.

- 🔀 **Full-fledged version control** for every update to the plan, including branches for exploring multiple paths or comparing different models.

- 📂 **Git integration** with commit message generation and optional automatic commits.

## Dev-friendly, easy to install

- 🧑‍💻 **REPL mode** with fuzzy auto-complete for commands and file loading. Just run `plandex` in any project to get started.

- 🛠️ **CLI interface** for scripting or piping data into context.

- 📦 **One-line, zero dependency CLI install**. Dockerized local mode for easily self-hosting the server. Cloud-hosting options for extra reliability and convenience.


## Workflow  🔄

<img src="images/plandex-workflow.png" alt="Plandex workflow" width="100%"/>

## Examples  🎥

  <br/>

<div align="center">
  <a href="https://www.youtube.com/watch?v=g-_76U_nK0Y">
    <img src="images/plandex-browser-debug-yt.png" alt="Plandex Browser Debugging Example" width="800">
  </a>
</div>

<br/>

## Install  📥

```bash
curl -sL https://plandex.ai/install.sh | bash
```

**Note:** Windows is supported via [WSL](https://learn.microsoft.com/en-us/windows/wsl/install). Plandex only works correctly on Windows in the WSL shell. It doesn't work in the Windows CMD prompt or PowerShell.

[More installation options.](https://docs.plandex.ai/install)

## Hosting  ⚖️

| Option                                | Description                                                                                                                                                                                                                                                 |
| ------------------------------------- | ----------------------------------------------------------------------------------------------------------------------------------------------------------------------------------------------------------------------------------------------------------- |
| **Plandex Cloud (Integrated Models)** | • No separate accounts or API keys.<br/>• Easy multi-device usage.<br/>• Centralized billing, budgeting, usage tracking, and cost reporting.<br/>• Quickest way to [get started.](https://app.plandex.ai/start?modelsMode=integrated)                                                        |
<<<<<<< HEAD
| **Plandex Cloud (BYO API Key)**       | • Use Plandex Cloud with your own [OpenRouter.ai](https://openrouter.ai) key (and **optionally** your own [OpenAI](https://platform.openai.com) key).<br/>• [Get started](https://app.plandex.ai/start?modelsMode=byo)                                                                   |
| **Self-hosted/Local Mode**            | • Run Plandex locally with Docker or host on your own server.<br/>• Use your own [OpenRouter.ai](https://openrouter.ai) key (and **optionally** your own [OpenAI](https://platform.openai.com) key).<br/>• Follow the [local-mode quickstart](https://docs.plandex.ai/hosting/self-hosting/local-mode-quickstart) to get started. |
=======
| **Plandex Cloud (BYO API Key)**       | • Use Plandex Cloud with your own [OpenRouter.ai](https://openrouter.ai) key (or [other model provider](https://docs.plandex.ai/models/model-providers) accounts and API keys).<br/>• [Get started](https://app.plandex.ai/start?modelsMode=byo)                                                                   |
| **Self-hosted/Local Mode**            | • Run Plandex locally with Docker or host on your own server.<br/>• Use your own [OpenRouter.ai](https://openrouter.ai) key (or [other model provider](https://docs.plandex.ai/models/model-providers) accounts and API keys).<br/>• Follow the [local-mode quickstart](./hosting/self-hosting.md) to get started. |
>>>>>>> 1a4a108a

## Provider keys  🔑

<!-- If you're going with a 'BYO API Key' option above (whether cloud or self-hosted), you'll need to set API keys for the [model providers](https://docs.plandex.ai/models/model-providers) you're using: -->

```bash
export OPENROUTER_API_KEY=... # if using OpenRouter.ai
```

<br/>

## Get started  🚀

First, `cd` into a **project directory** where you want to get something done or chat about the project. Make a new directory first with `mkdir your-project-dir` if you're starting on a new project.

```bash
cd your-project-dir
```

For a new project, you might also want to initialize a git repo. Plandex doesn't require that your project is in a git repo, but it does integrate well with git if you use it.

```bash
git init
```

Now start the Plandex REPL in your project:

```bash
plandex
```

or for short:

```bash
pdx
```

☁️ _If you're using Plandex Cloud, you'll be prompted at this point to start a trial._

Then just give the REPL help text a quick read, and you're ready go. The REPL starts in _chat mode_ by default, which is good for fleshing out ideas before moving to implementation. Once the task is clear, Plandex will prompt you to switch to _tell mode_ to make a detailed plan and start writing code.

<br/>

## Docs  🛠️

### [👉  Full documentation.](https://docs.plandex.ai/)

<br/>

## Discussion and discord  💬

Please feel free to give your feedback, ask questions, report a bug, or just hang out:

- [Discord](https://discord.gg/plandex-ai)
- [Discussions](https://github.com/plandex-ai/plandex/discussions)
- [Issues](https://github.com/plandex-ai/plandex/issues)

## Follow and subscribe

- [Follow @PlandexAI](https://x.com/PlandexAI)
- [Follow @Danenania](https://x.com/Danenania) (Plandex's creator)
- [Subscribe on YouTube](https://x.com/PlandexAI)

<br/>

## Contributors  👥

⭐️  Please star, fork, explore, and contribute to Plandex. There's a lot of work to do and so much that can be improved.

[Here's an overview on setting up a development environment.](https://docs.plandex.ai/development)
<|MERGE_RESOLUTION|>--- conflicted
+++ resolved
@@ -1,235 +1,230 @@
-<h1 align="center">
- <a href="https://plandex.ai">
-  <picture>
-    <source media="(prefers-color-scheme: dark)" srcset="images/plandex-logo-dark-v2.png"/>
-    <source media="(prefers-color-scheme: light)" srcset="images/plandex-logo-light-v2.png"/>
-    <img width="400" src="images/plandex-logo-dark-bg-v2.png"/>
- </a>
- <br />
-</h1>
-<br />
-
-<div align="center">
-
-<p align="center">
-  <!-- Call to Action Links -->
-  <a href="#install">
-    <b>30-Second Install</b>
-  </a>
-   · 
-  <a href="https://plandex.ai">
-    <b>Website</b>
-  </a>
-   · 
-  <a href="https://docs.plandex.ai/">
-    <b>Docs</b>
-  </a>
-   · 
-  <a href="#examples-">
-    <b>Examples</b>
-  </a>
-   · 
-  <a href="https://docs.plandex.ai/hosting/self-hosting/local-mode-quickstart">
-    <b>Local Self-Hosted Mode</b>
-  </a>
-</p>
-
-<br>
-
-[![Discord](https://img.shields.io/discord/1214825831973785600.svg?style=flat&logo=discord&label=Discord&refresh=1)](https://discord.gg/plandex-ai)
-[![GitHub Repo stars](https://img.shields.io/github/stars/plandex-ai/plandex?style=social)](https://github.com/plandex-ai/plandex)
-[![Twitter Follow](https://img.shields.io/twitter/follow/PlandexAI?style=social)](https://twitter.com/PlandexAI)
-
-</div>
-
-<p align="center">
-  <!-- Badges -->
-<a href="https://github.com/plandex-ai/plandex/pulls"><img src="https://img.shields.io/badge/PRs-welcome-brightgreen.svg" alt="PRs Welcome" /></a> <a href="https://github.com/plandex-ai/plandex/releases?q=cli"><img src="https://img.shields.io/github/v/release/plandex-ai/plandex?filter=cli*" alt="Release" /></a>
-<a href="https://github.com/plandex-ai/plandex/releases?q=server"><img src="https://img.shields.io/github/v/release/plandex-ai/plandex?filter=server*" alt="Release" /></a>
-
-  <!-- <a href="https://github.com/your_username/your_project/issues">
-    <img src="https://img.shields.io/github/issues-closed/your_username/your_project.svg" alt="Issues Closed" />
-  </a> -->
-
-</p>
-
-<br />
-
-<div align="center">
-<a href="https://trendshift.io/repositories/8994" target="_blank"><img src="https://trendshift.io/api/badge/repositories/8994" alt="plandex-ai%2Fplandex | Trendshift" style="width: 250px; height: 55px;" width="250" height="55"/></a>
-</div>
-
-<br>
-
-<h1 align="center" >
-  An AI coding agent designed for large tasks and real world projects.<br/><br/>
-</h1>
-
-<!-- <h2 align="center">
-  Designed for large tasks and real world projects.<br/><br/>
-  </h2> -->
-  <br/>
-
-<div align="center">
-  <a href="https://www.youtube.com/watch?v=SFSu2vNmlLk">
-    <img src="images/plandex-v2-yt.png" alt="Plandex v2 Demo Video" width="800">
-  </a>
-</div>
-
-<br/>
-
-💻  Plandex is a terminal-based AI development tool that can **plan and execute** large coding tasks that span many steps and touch dozens of files. It can handle up to 2M tokens of context directly (~100k per file), and can index directories with 20M tokens or more using tree-sitter project maps. 
-
-🔬  **A cumulative diff review sandbox** keeps AI-generated changes separate from your project files until they are ready to go. Command execution is controlled so you can easily roll back and debug. Plandex helps you get the most out of AI without leaving behind a mess in your project.
-
-🧠  **Combine the best models** from Anthropic, OpenAI, Google, and open source providers to build entire features and apps with a robust terminal-based workflow.
-
-🚀  Plandex is capable of <strong>full autonomy</strong>—it can load relevant files, plan and implement changes, execute commands, and automatically debug—but it's also highly flexible and configurable, giving developers fine-grained control and a step-by-step review process when needed.
-
-💪  Plandex is designed to be resilient to <strong>large projects and files</strong>. If you've found that others tools struggle once your project gets past a certain size or the changes are too complex, give Plandex a shot.
-
-## Smart context management that works in big projects
-
-- 🐘 **2M token effective context window** with default model pack. Plandex loads only what's needed for each step.
-
-- 🗄️ **Reliable in large projects and files.** Easily generate, review, revise, and apply changes spanning dozens of files.
-
-- 🗺️ **Fast project map generation** and syntax validation with tree-sitter. Supports 30+ languages.
-
-- 💰 **Context caching** is used across the board for OpenAI, Anthropic, and Google models, reducing costs and latency.
-
-## Tight control or full autonomy—it's up to you
-
-- 🚦 **Configurable autonomy:** go from full auto mode to fine-grained control depending on the task.
-
-- 🐞 **Automated debugging** of terminal commands (like builds, linters, tests, deployments, and scripts). If you have Chrome installed, you can also automatically debug browser applications.
-
-## Tools that help you get production-ready results
-
-- 💬 **A project-aware chat mode** that helps you flesh out ideas before moving to implementation. Also great for asking questions and learning about a codebase.
-
-- 🧠 **Easily try + combine models** from multiple providers. Curated model packs offer different tradeoffs of capability, cost, and speed, as well as open source and provider-specific packs.
-
-- 🛡️ **Reliable file edits** that prioritize correctness. While most edits are quick and cheap, Plandex validates both syntax and logic as needed, with multiple fallback layers when there are problems.
-
-- 🔀 **Full-fledged version control** for every update to the plan, including branches for exploring multiple paths or comparing different models.
-
-- 📂 **Git integration** with commit message generation and optional automatic commits.
-
-## Dev-friendly, easy to install
-
-- 🧑‍💻 **REPL mode** with fuzzy auto-complete for commands and file loading. Just run `plandex` in any project to get started.
-
-- 🛠️ **CLI interface** for scripting or piping data into context.
-
-- 📦 **One-line, zero dependency CLI install**. Dockerized local mode for easily self-hosting the server. Cloud-hosting options for extra reliability and convenience.
-
-
-## Workflow  🔄
-
-<img src="images/plandex-workflow.png" alt="Plandex workflow" width="100%"/>
-
-## Examples  🎥
-
-  <br/>
-
-<div align="center">
-  <a href="https://www.youtube.com/watch?v=g-_76U_nK0Y">
-    <img src="images/plandex-browser-debug-yt.png" alt="Plandex Browser Debugging Example" width="800">
-  </a>
-</div>
-
-<br/>
-
-## Install  📥
-
-```bash
-curl -sL https://plandex.ai/install.sh | bash
-```
-
-**Note:** Windows is supported via [WSL](https://learn.microsoft.com/en-us/windows/wsl/install). Plandex only works correctly on Windows in the WSL shell. It doesn't work in the Windows CMD prompt or PowerShell.
-
-[More installation options.](https://docs.plandex.ai/install)
-
-## Hosting  ⚖️
-
-| Option                                | Description                                                                                                                                                                                                                                                 |
-| ------------------------------------- | ----------------------------------------------------------------------------------------------------------------------------------------------------------------------------------------------------------------------------------------------------------- |
-| **Plandex Cloud (Integrated Models)** | • No separate accounts or API keys.<br/>• Easy multi-device usage.<br/>• Centralized billing, budgeting, usage tracking, and cost reporting.<br/>• Quickest way to [get started.](https://app.plandex.ai/start?modelsMode=integrated)                                                        |
-<<<<<<< HEAD
-| **Plandex Cloud (BYO API Key)**       | • Use Plandex Cloud with your own [OpenRouter.ai](https://openrouter.ai) key (and **optionally** your own [OpenAI](https://platform.openai.com) key).<br/>• [Get started](https://app.plandex.ai/start?modelsMode=byo)                                                                   |
-| **Self-hosted/Local Mode**            | • Run Plandex locally with Docker or host on your own server.<br/>• Use your own [OpenRouter.ai](https://openrouter.ai) key (and **optionally** your own [OpenAI](https://platform.openai.com) key).<br/>• Follow the [local-mode quickstart](https://docs.plandex.ai/hosting/self-hosting/local-mode-quickstart) to get started. |
-=======
-| **Plandex Cloud (BYO API Key)**       | • Use Plandex Cloud with your own [OpenRouter.ai](https://openrouter.ai) key (or [other model provider](https://docs.plandex.ai/models/model-providers) accounts and API keys).<br/>• [Get started](https://app.plandex.ai/start?modelsMode=byo)                                                                   |
-| **Self-hosted/Local Mode**            | • Run Plandex locally with Docker or host on your own server.<br/>• Use your own [OpenRouter.ai](https://openrouter.ai) key (or [other model provider](https://docs.plandex.ai/models/model-providers) accounts and API keys).<br/>• Follow the [local-mode quickstart](./hosting/self-hosting.md) to get started. |
->>>>>>> 1a4a108a
-
-## Provider keys  🔑
-
-<!-- If you're going with a 'BYO API Key' option above (whether cloud or self-hosted), you'll need to set API keys for the [model providers](https://docs.plandex.ai/models/model-providers) you're using: -->
-
-```bash
-export OPENROUTER_API_KEY=... # if using OpenRouter.ai
-```
-
-<br/>
-
-## Get started  🚀
-
-First, `cd` into a **project directory** where you want to get something done or chat about the project. Make a new directory first with `mkdir your-project-dir` if you're starting on a new project.
-
-```bash
-cd your-project-dir
-```
-
-For a new project, you might also want to initialize a git repo. Plandex doesn't require that your project is in a git repo, but it does integrate well with git if you use it.
-
-```bash
-git init
-```
-
-Now start the Plandex REPL in your project:
-
-```bash
-plandex
-```
-
-or for short:
-
-```bash
-pdx
-```
-
-☁️ _If you're using Plandex Cloud, you'll be prompted at this point to start a trial._
-
-Then just give the REPL help text a quick read, and you're ready go. The REPL starts in _chat mode_ by default, which is good for fleshing out ideas before moving to implementation. Once the task is clear, Plandex will prompt you to switch to _tell mode_ to make a detailed plan and start writing code.
-
-<br/>
-
-## Docs  🛠️
-
-### [👉  Full documentation.](https://docs.plandex.ai/)
-
-<br/>
-
-## Discussion and discord  💬
-
-Please feel free to give your feedback, ask questions, report a bug, or just hang out:
-
-- [Discord](https://discord.gg/plandex-ai)
-- [Discussions](https://github.com/plandex-ai/plandex/discussions)
-- [Issues](https://github.com/plandex-ai/plandex/issues)
-
-## Follow and subscribe
-
-- [Follow @PlandexAI](https://x.com/PlandexAI)
-- [Follow @Danenania](https://x.com/Danenania) (Plandex's creator)
-- [Subscribe on YouTube](https://x.com/PlandexAI)
-
-<br/>
-
-## Contributors  👥
-
-⭐️  Please star, fork, explore, and contribute to Plandex. There's a lot of work to do and so much that can be improved.
-
-[Here's an overview on setting up a development environment.](https://docs.plandex.ai/development)
+<h1 align="center">
+ <a href="https://plandex.ai">
+  <picture>
+    <source media="(prefers-color-scheme: dark)" srcset="images/plandex-logo-dark-v2.png"/>
+    <source media="(prefers-color-scheme: light)" srcset="images/plandex-logo-light-v2.png"/>
+    <img width="400" src="images/plandex-logo-dark-bg-v2.png"/>
+ </a>
+ <br />
+</h1>
+<br />
+
+<div align="center">
+
+<p align="center">
+  <!-- Call to Action Links -->
+  <a href="#install">
+    <b>30-Second Install</b>
+  </a>
+   · 
+  <a href="https://plandex.ai">
+    <b>Website</b>
+  </a>
+   · 
+  <a href="https://docs.plandex.ai/">
+    <b>Docs</b>
+  </a>
+   · 
+  <a href="#examples-">
+    <b>Examples</b>
+  </a>
+   · 
+  <a href="https://docs.plandex.ai/hosting/self-hosting/local-mode-quickstart">
+    <b>Local Self-Hosted Mode</b>
+  </a>
+</p>
+
+<br>
+
+[![Discord](https://img.shields.io/discord/1214825831973785600.svg?style=flat&logo=discord&label=Discord&refresh=1)](https://discord.gg/plandex-ai)
+[![GitHub Repo stars](https://img.shields.io/github/stars/plandex-ai/plandex?style=social)](https://github.com/plandex-ai/plandex)
+[![Twitter Follow](https://img.shields.io/twitter/follow/PlandexAI?style=social)](https://twitter.com/PlandexAI)
+
+</div>
+
+<p align="center">
+  <!-- Badges -->
+<a href="https://github.com/plandex-ai/plandex/pulls"><img src="https://img.shields.io/badge/PRs-welcome-brightgreen.svg" alt="PRs Welcome" /></a> <a href="https://github.com/plandex-ai/plandex/releases?q=cli"><img src="https://img.shields.io/github/v/release/plandex-ai/plandex?filter=cli*" alt="Release" /></a>
+<a href="https://github.com/plandex-ai/plandex/releases?q=server"><img src="https://img.shields.io/github/v/release/plandex-ai/plandex?filter=server*" alt="Release" /></a>
+
+  <!-- <a href="https://github.com/your_username/your_project/issues">
+    <img src="https://img.shields.io/github/issues-closed/your_username/your_project.svg" alt="Issues Closed" />
+  </a> -->
+
+</p>
+
+<br />
+
+<div align="center">
+<a href="https://trendshift.io/repositories/8994" target="_blank"><img src="https://trendshift.io/api/badge/repositories/8994" alt="plandex-ai%2Fplandex | Trendshift" style="width: 250px; height: 55px;" width="250" height="55"/></a>
+</div>
+
+<br>
+
+<h1 align="center" >
+  An AI coding agent designed for large tasks and real world projects.<br/><br/>
+</h1>
+
+<!-- <h2 align="center">
+  Designed for large tasks and real world projects.<br/><br/>
+  </h2> -->
+  <br/>
+
+<div align="center">
+  <a href="https://www.youtube.com/watch?v=SFSu2vNmlLk">
+    <img src="images/plandex-v2-yt.png" alt="Plandex v2 Demo Video" width="800">
+  </a>
+</div>
+
+<br/>
+
+💻  Plandex is a terminal-based AI development tool that can **plan and execute** large coding tasks that span many steps and touch dozens of files. It can handle up to 2M tokens of context directly (~100k per file), and can index directories with 20M tokens or more using tree-sitter project maps. 
+
+🔬  **A cumulative diff review sandbox** keeps AI-generated changes separate from your project files until they are ready to go. Command execution is controlled so you can easily roll back and debug. Plandex helps you get the most out of AI without leaving behind a mess in your project.
+
+🧠  **Combine the best models** from Anthropic, OpenAI, Google, and open source providers to build entire features and apps with a robust terminal-based workflow.
+
+🚀  Plandex is capable of <strong>full autonomy</strong>—it can load relevant files, plan and implement changes, execute commands, and automatically debug—but it's also highly flexible and configurable, giving developers fine-grained control and a step-by-step review process when needed.
+
+💪  Plandex is designed to be resilient to <strong>large projects and files</strong>. If you've found that others tools struggle once your project gets past a certain size or the changes are too complex, give Plandex a shot.
+
+## Smart context management that works in big projects
+
+- 🐘 **2M token effective context window** with default model pack. Plandex loads only what's needed for each step.
+
+- 🗄️ **Reliable in large projects and files.** Easily generate, review, revise, and apply changes spanning dozens of files.
+
+- 🗺️ **Fast project map generation** and syntax validation with tree-sitter. Supports 30+ languages.
+
+- 💰 **Context caching** is used across the board for OpenAI, Anthropic, and Google models, reducing costs and latency.
+
+## Tight control or full autonomy—it's up to you
+
+- 🚦 **Configurable autonomy:** go from full auto mode to fine-grained control depending on the task.
+
+- 🐞 **Automated debugging** of terminal commands (like builds, linters, tests, deployments, and scripts). If you have Chrome installed, you can also automatically debug browser applications.
+
+## Tools that help you get production-ready results
+
+- 💬 **A project-aware chat mode** that helps you flesh out ideas before moving to implementation. Also great for asking questions and learning about a codebase.
+
+- 🧠 **Easily try + combine models** from multiple providers. Curated model packs offer different tradeoffs of capability, cost, and speed, as well as open source and provider-specific packs.
+
+- 🛡️ **Reliable file edits** that prioritize correctness. While most edits are quick and cheap, Plandex validates both syntax and logic as needed, with multiple fallback layers when there are problems.
+
+- 🔀 **Full-fledged version control** for every update to the plan, including branches for exploring multiple paths or comparing different models.
+
+- 📂 **Git integration** with commit message generation and optional automatic commits.
+
+## Dev-friendly, easy to install
+
+- 🧑‍💻 **REPL mode** with fuzzy auto-complete for commands and file loading. Just run `plandex` in any project to get started.
+
+- 🛠️ **CLI interface** for scripting or piping data into context.
+
+- 📦 **One-line, zero dependency CLI install**. Dockerized local mode for easily self-hosting the server. Cloud-hosting options for extra reliability and convenience.
+
+
+## Workflow  🔄
+
+<img src="images/plandex-workflow.png" alt="Plandex workflow" width="100%"/>
+
+## Examples  🎥
+
+  <br/>
+
+<div align="center">
+  <a href="https://www.youtube.com/watch?v=g-_76U_nK0Y">
+    <img src="images/plandex-browser-debug-yt.png" alt="Plandex Browser Debugging Example" width="800">
+  </a>
+</div>
+
+<br/>
+
+## Install  📥
+
+```bash
+curl -sL https://plandex.ai/install.sh | bash
+```
+
+**Note:** Windows is supported via [WSL](https://learn.microsoft.com/en-us/windows/wsl/install). Plandex only works correctly on Windows in the WSL shell. It doesn't work in the Windows CMD prompt or PowerShell.
+
+[More installation options.](https://docs.plandex.ai/install)
+
+## Hosting  ⚖️
+
+| Option                                | Description                                                                                                                                                                                                                                                 |
+| ------------------------------------- | ----------------------------------------------------------------------------------------------------------------------------------------------------------------------------------------------------------------------------------------------------------- |
+| **Plandex Cloud (Integrated Models)** | • No separate accounts or API keys.<br/>• Easy multi-device usage.<br/>• Centralized billing, budgeting, usage tracking, and cost reporting.<br/>• Quickest way to [get started.](https://app.plandex.ai/start?modelsMode=integrated)                                                        |
+| **Plandex Cloud (BYO API Key)**       | • Use Plandex Cloud with your own [OpenRouter.ai](https://openrouter.ai) key (or [other model provider](https://docs.plandex.ai/models/model-providers) accounts and API keys).<br/>• [Get started](https://app.plandex.ai/start?modelsMode=byo)                                                                   |
+| **Self-hosted/Local Mode**            | • Run Plandex locally with Docker or host on your own server.<br/>• Use your own [OpenRouter.ai](https://openrouter.ai) key (or [other model provider](https://docs.plandex.ai/models/model-providers) accounts and API keys).<br/>• Follow the [local-mode quickstart](./hosting/self-hosting.md) to get started. |
+
+## Provider keys  🔑
+
+<!-- If you're going with a 'BYO API Key' option above (whether cloud or self-hosted), you'll need to set API keys for the [model providers](https://docs.plandex.ai/models/model-providers) you're using: -->
+
+```bash
+export OPENROUTER_API_KEY=... # if using OpenRouter.ai
+```
+
+<br/>
+
+## Get started  🚀
+
+First, `cd` into a **project directory** where you want to get something done or chat about the project. Make a new directory first with `mkdir your-project-dir` if you're starting on a new project.
+
+```bash
+cd your-project-dir
+```
+
+For a new project, you might also want to initialize a git repo. Plandex doesn't require that your project is in a git repo, but it does integrate well with git if you use it.
+
+```bash
+git init
+```
+
+Now start the Plandex REPL in your project:
+
+```bash
+plandex
+```
+
+or for short:
+
+```bash
+pdx
+```
+
+☁️ _If you're using Plandex Cloud, you'll be prompted at this point to start a trial._
+
+Then just give the REPL help text a quick read, and you're ready go. The REPL starts in _chat mode_ by default, which is good for fleshing out ideas before moving to implementation. Once the task is clear, Plandex will prompt you to switch to _tell mode_ to make a detailed plan and start writing code.
+
+<br/>
+
+## Docs  🛠️
+
+### [👉  Full documentation.](https://docs.plandex.ai/)
+
+<br/>
+
+## Discussion and discord  💬
+
+Please feel free to give your feedback, ask questions, report a bug, or just hang out:
+
+- [Discord](https://discord.gg/plandex-ai)
+- [Discussions](https://github.com/plandex-ai/plandex/discussions)
+- [Issues](https://github.com/plandex-ai/plandex/issues)
+
+## Follow and subscribe
+
+- [Follow @PlandexAI](https://x.com/PlandexAI)
+- [Follow @Danenania](https://x.com/Danenania) (Plandex's creator)
+- [Subscribe on YouTube](https://x.com/PlandexAI)
+
+<br/>
+
+## Contributors  👥
+
+⭐️  Please star, fork, explore, and contribute to Plandex. There's a lot of work to do and so much that can be improved.
+
+[Here's an overview on setting up a development environment.](https://docs.plandex.ai/development)